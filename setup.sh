#!/usr/bin/env bash

set -euo pipefail

ROOT_DIR="$(cd "$(dirname "${BASH_SOURCE[0]}")" && pwd)"
cd "$ROOT_DIR"

usage() {
    cat <<'EOF'
Usage: ./setup.sh [OPTIONS]

Prepare the Rotterdam environment on Fedora systems. Installs required
system packages, creates a Python virtual environment and pulls Python
dependencies from requirements.txt.

Options:
  --force-venv   Recreate the virtual environment even if it exists
  --skip-system  Do not install system packages with dnf
  -h, --help     Show this help message
EOF
}

FORCE_VENV=0
SKIP_SYSTEM=0

while [[ $# -gt 0 ]]; do
    case "$1" in
        --force-venv)
            FORCE_VENV=1
            shift
            ;;
        --skip-system)
            SKIP_SYSTEM=1
            shift
            ;;
        -h|--help)
            usage
            exit 0
            ;;
        *)
            echo "Unknown option: $1" >&2
            usage >&2
            exit 1
            ;;
    esac
done

if ! command -v dnf >/dev/null 2>&1; then
    echo "This setup script is intended for Fedora-based systems with dnf." >&2
    exit 1
fi

if [[ ${EUID:-0} -ne 0 ]]; then
    if command -v sudo >/dev/null 2>&1; then
        SUDO="sudo"
    else
        echo "Root privileges are required to install system dependencies." >&2
        exit 1
    fi
else
    SUDO=""
fi

if [[ $SKIP_SYSTEM -eq 0 ]]; then
    echo "Installing system dependencies with dnf..."
<<<<<<< HEAD

    # Default to java-17-openjdk but allow override via JAVA_PACKAGE.
    # If the requested package is unavailable, fall back to the latest
    # java-*openjdk package offered by the repository.
    JAVA_PACKAGE="${JAVA_PACKAGE:-java-17-openjdk}"
    JAVA_PKG=""
    if dnf list "$JAVA_PACKAGE" >/dev/null 2>&1; then
        JAVA_PKG="$JAVA_PACKAGE"
    else
        JAVA_PKG="$(dnf list --available 'java-*openjdk' 2>/dev/null | awk '/^java-[0-9]+-openjdk/ {print $1}' | cut -d'.' -f1 | sort -t'-' -k2,2n | tail -1)"
    fi

    DNF_PACKAGES=(python3 python3-virtualenv adb aapt2 apktool yara)
    if [[ -n "$JAVA_PKG" ]]; then
        DNF_PACKAGES+=("$JAVA_PKG")
    else
        echo "Warning: no java-*openjdk package available; skipping Java installation." >&2
    fi

    $SUDO dnf install -y "${DNF_PACKAGES[@]}"
=======
    packages=(
        python3
        python3-virtualenv
        adb
        aapt2
        apktool
        java-11-openjdk
        yara
    )
    for pkg in "${packages[@]}"; do
        if ! $SUDO dnf install -y "$pkg" >/dev/null 2>&1; then
            echo "Warning: package '$pkg' could not be installed. Please install it manually." >&2
        fi
    done
>>>>>>> 1d4233ef
fi

if [[ $FORCE_VENV -eq 1 && -d .venv ]]; then
    echo "Removing existing virtual environment..."
    rm -rf .venv
fi

if [[ ! -d .venv ]]; then
    echo "Creating virtual environment..."
    python3 -m venv .venv
fi

source .venv/bin/activate

echo "Installing Python requirements..."
python -m pip install --upgrade pip
python -m pip install -r requirements.txt

echo "Setup complete. Run ./run.sh to start the application."<|MERGE_RESOLUTION|>--- conflicted
+++ resolved
@@ -1,5 +1,4 @@
 #!/usr/bin/env bash
-
 set -euo pipefail
 
 ROOT_DIR="$(cd "$(dirname "${BASH_SOURCE[0]}")" && pwd)"
@@ -25,23 +24,10 @@
 
 while [[ $# -gt 0 ]]; do
     case "$1" in
-        --force-venv)
-            FORCE_VENV=1
-            shift
-            ;;
-        --skip-system)
-            SKIP_SYSTEM=1
-            shift
-            ;;
-        -h|--help)
-            usage
-            exit 0
-            ;;
-        *)
-            echo "Unknown option: $1" >&2
-            usage >&2
-            exit 1
-            ;;
+        --force-venv) FORCE_VENV=1; shift ;;
+        --skip-system) SKIP_SYSTEM=1; shift ;;
+        -h|--help) usage; exit 0 ;;
+        *) echo "Unknown option: $1" >&2; usage >&2; exit 1 ;;
     esac
 done
 
@@ -61,45 +47,56 @@
     SUDO=""
 fi
 
+install_pkg() {
+    local pkg="$1"
+    if ! $SUDO dnf install -y "$pkg" >/dev/null 2>&1; then
+        echo "Warning: package '$pkg' could not be installed. Please install it manually." >&2
+        return 1
+    fi
+}
+
 if [[ $SKIP_SYSTEM -eq 0 ]]; then
     echo "Installing system dependencies with dnf..."
-<<<<<<< HEAD
 
-    # Default to java-17-openjdk but allow override via JAVA_PACKAGE.
-    # If the requested package is unavailable, fall back to the latest
-    # java-*openjdk package offered by the repository.
+    # Allow override via JAVA_PACKAGE (e.g., JAVA_PACKAGE=java-21-openjdk)
     JAVA_PACKAGE="${JAVA_PACKAGE:-java-17-openjdk}"
+
+    # Resolve Java package: use requested if available, otherwise latest java-*openjdk.
     JAVA_PKG=""
     if dnf list "$JAVA_PACKAGE" >/dev/null 2>&1; then
         JAVA_PKG="$JAVA_PACKAGE"
     else
-        JAVA_PKG="$(dnf list --available 'java-*openjdk' 2>/dev/null | awk '/^java-[0-9]+-openjdk/ {print $1}' | cut -d'.' -f1 | sort -t'-' -k2,2n | tail -1)"
+        # Find the latest available java-*openjdk
+        JAVA_PKG="$(dnf list --available 'java-*openjdk' 2>/dev/null \
+            | awk '/^java-[0-9]+-openjdk(\.x86_64)?\s/ {print $1}' \
+            | cut -d'.' -f1 \
+            | sort -t'-' -k2,2n \
+            | tail -1 || true)"
+        if [[ -z "$JAVA_PKG" ]]; then
+            echo "Warning: no java-*openjdk package available; skipping Java installation." >&2
+        fi
     fi
 
-    DNF_PACKAGES=(python3 python3-virtualenv adb aapt2 apktool yara)
-    if [[ -n "$JAVA_PKG" ]]; then
-        DNF_PACKAGES+=("$JAVA_PKG")
-    else
-        echo "Warning: no java-*openjdk package available; skipping Java installation." >&2
-    fi
-
-    $SUDO dnf install -y "${DNF_PACKAGES[@]}"
-=======
+    # Core packages (names are Fedora-specific)
     packages=(
         python3
         python3-virtualenv
         adb
         aapt2
         apktool
-        java-11-openjdk
         yara
     )
+    # Append Java if resolved
+    if [[ -n "$JAVA_PKG" ]]; then
+        packages+=("$JAVA_PKG")
+    fi
+
+    # Install packages one-by-one (don’t fail whole script on a single missing pkg)
+    set +e
     for pkg in "${packages[@]}"; do
-        if ! $SUDO dnf install -y "$pkg" >/dev/null 2>&1; then
-            echo "Warning: package '$pkg' could not be installed. Please install it manually." >&2
-        fi
+        install_pkg "$pkg"
     done
->>>>>>> 1d4233ef
+    set -e
 fi
 
 if [[ $FORCE_VENV -eq 1 && -d .venv ]]; then
@@ -112,6 +109,7 @@
     python3 -m venv .venv
 fi
 
+# shellcheck disable=SC1091
 source .venv/bin/activate
 
 echo "Installing Python requirements..."
