--- conflicted
+++ resolved
@@ -84,7 +84,7 @@
   echo "ADB:            $(command -v adb || echo missing)"
   echo "aapt2:          $(command -v aapt2 || echo missing)"
   echo "apktool:        $(command -v apktool || echo missing)"
-echo "Host/Port:      ${APP_HOST}:${APP_PORT}"
+  echo "Host/Port:      ${APP_HOST}:${APP_PORT}"
   echo "---------------------"
 }
 
@@ -112,15 +112,15 @@
 export ROTTERDAM_API_KEY="${ROTTERDAM_API_KEY:-secret}"
 
 note "Environment:"
-<<<<<<< HEAD
 note "  ROTTERDAM_APP_HOST=${APP_HOST}"
 note "  ROTTERDAM_APP_PORT=${APP_PORT}"
-warn "  APP_HOST/APP_PORT are deprecated"
-=======
-note "  APP_HOST=${APP_HOST}"
-note "  APP_PORT=${APP_PORT}"
-note "  ROTTERDAM_API_KEY=${ROTTERDAM_API_KEY:-secret}"
->>>>>>> e936a8dc
+warn "  APP_HOST/APP_PORT are deprecated (using legacy exports for compatibility)"
+# Mask API key when printing
+if [[ -n "${ROTTERDAM_API_KEY:-}" ]]; then
+  note "  ROTTERDAM_API_KEY=$(printf '%s' "${ROTTERDAM_API_KEY:0:4}")***"
+else
+  note "  ROTTERDAM_API_KEY=(unset)"
+fi
+
 good "Launching Rotterdam menu (python main.py)..."
-
 exec python main.py "${CLI_ARGS[@]}"