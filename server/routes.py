"""API routes for submitting APK scans and retrieving results."""

# NOTE: Static files must reside under ``/ui/...`` so the server can mount them
# consistently. See ``server/main.py`` for the associated mount points.

from __future__ import annotations

import hashlib
import json
import time
import uuid
from pathlib import Path

from fastapi import APIRouter, File, HTTPException, Response, UploadFile, status
from fastapi.responses import FileResponse

<<<<<<< HEAD
from app_config import app_config
from orchestrator.scheduler import scheduler
from storage.repository import ping_db
from utils.reporting_utils import report_risk
=======
from utils.reporting_utils import generate_report
from orchestrator.scheduler import scheduler
from storage.repository import ping_db
from app_config import app_config
>>>>>>> 1fdb7be3

router = APIRouter()


@router.get("/health/db")
def health_db():
    ok, info, ms = ping_db()
    if ok:
        return {"status": "ok", "version": info, "latency_ms": round(ms, 1)}
    return Response(
        content=f'{{"status":"fail","error":{info!r},"latency_ms":{round(ms,1)}}}',
        media_type="application/json",
        status_code=status.HTTP_500_INTERNAL_SERVER_ERROR,
    )


# Directory for analysis outputs and uploaded files
<<<<<<< HEAD
_ANALYSIS_ROOT = app_config.OUTPUT_DIR
_ANALYSIS_ROOT.mkdir(exist_ok=True)
=======
app_config.ensure_dirs()
_ANALYSIS_ROOT = app_config.OUTPUT_DIR / "analysis"
_ANALYSIS_ROOT.mkdir(parents=True, exist_ok=True)
>>>>>>> 1fdb7be3


def _process_apk(apk_path: str) -> dict[str, str]:
    """Worker job to analyse ``apk_path`` and persist results.

    Returns a mapping with the package name and analysis directory used so that
    API endpoints can later retrieve reports.
    """
    path = Path(apk_path)
    package_name = path.stem

    # Generate a risk report
<<<<<<< HEAD
    result = report_risk(package_name)
=======
    result = generate_report(package_name)
>>>>>>> 1fdb7be3

    # Write JSON and HTML versions to a unique directory
    out_dir = _ANALYSIS_ROOT / uuid.uuid4().hex
    out_dir.mkdir(parents=True, exist_ok=True)

    json_path = out_dir / "report.json"
    json_path.write_text(json.dumps(result, indent=2))

    html_path = out_dir / "report.html"
    html_content = "<html><body><pre>{}</pre></body></html>".format(json.dumps(result, indent=2))
    html_path.write_text(html_content)

    # Derive findings from the risk breakdown for demonstration purposes
    findings = [
        {
            "id": key,
            "severity": "Low",
            "title": key.replace("_", " ").title(),
            "tags": [],
            "evidence": str(value),
        }
        for key, value in result.get("breakdown", {}).items()
    ]
    (out_dir / "findings.json").write_text(json.dumps(findings, indent=2))

    sha256 = hashlib.sha256(path.read_bytes()).hexdigest()

    return {
        "package_name": package_name,
        "analysis_dir": str(out_dir),
        "sha256": sha256,
        "score": result.get("score"),
        "created_at": time.time(),
    }


MAX_UPLOAD_SIZE = 10 * 1024 * 1024  # 10 MB


@router.post("/scans")
async def create_scan(file: UploadFile = File(...)) -> dict[str, str]:
    """Accept an APK upload and queue it for analysis.

    Files larger than ``MAX_UPLOAD_SIZE`` bytes are rejected to avoid resource
    exhaustion attacks."""
    uploads_dir = _ANALYSIS_ROOT / "uploads"
    uploads_dir.mkdir(parents=True, exist_ok=True)

    safe_name = Path(file.filename).name
    dest = uploads_dir / f"{uuid.uuid4().hex}_{safe_name}"

    data = await file.read()
    if len(data) > MAX_UPLOAD_SIZE:
        raise HTTPException(status_code=413, detail="file too large")
    dest.write_bytes(data)

    job_id = scheduler.submit_job(_process_apk, str(dest))
    return {"scan_id": job_id}


@router.get("/scans/{scan_id}")
async def get_scan(scan_id: str) -> dict[str, object]:
    """Return the status of a queued scan and any available risk report."""
    status = scheduler.job_status(scan_id)
    report: dict | None = None

    job = scheduler.get_job(scan_id)
    if status == "completed" and job and job.result:
        analysis_dir = job.result.get("analysis_dir")
        if analysis_dir:
            report_path = Path(analysis_dir) / "report.json"
            if report_path.exists():
                report = json.loads(report_path.read_text())

    info: dict[str, object] = {"scan_id": scan_id, "status": status, "report": report}
    if job and job.result:
        info.update(
            {
                "pkg": job.result.get("package_name"),
                "sha256": job.result.get("sha256"),
                "score": job.result.get("score"),
                "started": job.created_at,
            }
        )
    return info


@router.get("/scans/{scan_id}/report")
async def stream_report(scan_id: str, format: str = "json"):
    """Stream the JSON or HTML report file for a completed scan."""
    job = scheduler.get_job(scan_id)
    if not job or job.status != "completed" or not job.result:
        raise HTTPException(status_code=404, detail="report not available")

    analysis_dir = job.result.get("analysis_dir")
    if not analysis_dir:
        raise HTTPException(status_code=404, detail="report not available")

    if format not in {"json", "html"}:
        raise HTTPException(status_code=400, detail="invalid format")

    path = Path(analysis_dir) / f"report.{format}"
    if not path.exists():
        raise HTTPException(status_code=404, detail="report not found")

    media_type = "application/json" if format == "json" else "text/html"
    return FileResponse(path, media_type=media_type, filename=path.name)


@router.get("/scans")
async def list_scans(limit: int = 50) -> list[dict[str, object]]:
    """Return recent scans and their status."""
    jobs = scheduler.list_jobs()
    items: list[dict[str, object]] = []
    for scan_id, status in jobs.items():
        job = scheduler.get_job(scan_id)
        info: dict[str, object] = {"scan_id": scan_id, "status": status}
        if job and job.result:
            info.update(
                {
                    "pkg": job.result.get("package_name"),
                    "sha256": job.result.get("sha256"),
                    "score": job.result.get("score"),
                    "started": job.created_at,
                }
            )
        items.append(info)
    return items[:limit]


@router.get("/scans/{scan_id}/findings")
async def get_findings(scan_id: str) -> list[dict[str, object]]:
    """Return findings for a completed scan."""
    job = scheduler.get_job(scan_id)
    if not job or job.status != "completed" or not job.result:
        raise HTTPException(status_code=404, detail="findings not available")
    analysis_dir = job.result.get("analysis_dir")
    path = Path(analysis_dir) / "findings.json"
    if not path.exists():
        raise HTTPException(status_code=404, detail="findings not found")
    return json.loads(path.read_text())


@router.get("/scans/{scan_id}/artifacts")
async def list_artifacts(scan_id: str) -> list[dict[str, str]]:
    """List downloadable artifacts for a completed scan."""
    job = scheduler.get_job(scan_id)
    if not job or job.status != "completed" or not job.result:
        raise HTTPException(status_code=404, detail="artifacts not available")
    analysis_dir = job.result.get("analysis_dir")
    artifacts = []
    for fmt in ("json", "html"):
        path = Path(analysis_dir) / f"report.{fmt}"
        if path.exists():
            artifacts.append({"name": path.name, "url": f"/scans/{scan_id}/report?format={fmt}"})
    return artifacts<|MERGE_RESOLUTION|>--- conflicted
+++ resolved
@@ -14,17 +14,10 @@
 from fastapi import APIRouter, File, HTTPException, Response, UploadFile, status
 from fastapi.responses import FileResponse
 
-<<<<<<< HEAD
 from app_config import app_config
 from orchestrator.scheduler import scheduler
 from storage.repository import ping_db
 from utils.reporting_utils import report_risk
-=======
-from utils.reporting_utils import generate_report
-from orchestrator.scheduler import scheduler
-from storage.repository import ping_db
-from app_config import app_config
->>>>>>> 1fdb7be3
 
 router = APIRouter()
 
@@ -42,14 +35,9 @@
 
 
 # Directory for analysis outputs and uploaded files
-<<<<<<< HEAD
-_ANALYSIS_ROOT = app_config.OUTPUT_DIR
-_ANALYSIS_ROOT.mkdir(exist_ok=True)
-=======
 app_config.ensure_dirs()
 _ANALYSIS_ROOT = app_config.OUTPUT_DIR / "analysis"
 _ANALYSIS_ROOT.mkdir(parents=True, exist_ok=True)
->>>>>>> 1fdb7be3
 
 
 def _process_apk(apk_path: str) -> dict[str, str]:
@@ -62,11 +50,7 @@
     package_name = path.stem
 
     # Generate a risk report
-<<<<<<< HEAD
     result = report_risk(package_name)
-=======
-    result = generate_report(package_name)
->>>>>>> 1fdb7be3
 
     # Write JSON and HTML versions to a unique directory
     out_dir = _ANALYSIS_ROOT / uuid.uuid4().hex
