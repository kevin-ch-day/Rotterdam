"""Authentication, rate limiting and request ID middleware."""

from __future__ import annotations

import hmac
import logging
import os
import time
import uuid
from collections import defaultdict, deque
from typing import Callable, Iterable

import contextvars
from fastapi import Request
from fastapi.responses import JSONResponse, Response
from starlette.middleware.base import BaseHTTPMiddleware

# -----------------------------------------------------------------------------
# Config
# -----------------------------------------------------------------------------

# Comma-separated list of valid API keys. Default "secret" (development only).
DEFAULT_API_KEY = "secret"
_API_KEYS_ENV = os.getenv("ROTTERDAM_API_KEY", DEFAULT_API_KEY)
API_KEYS: set[str] = {k.strip() for k in _API_KEYS_ENV.split(",") if k.strip()}

# Allow up to N requests per minute per client (IP or token).
RATE_LIMIT = int(os.getenv("ROTTERDAM_RATE_LIMIT", "60"))
RATE_WINDOW_SECS = int(os.getenv("ROTTERDAM_RATE_WINDOW_SECS", "60"))

# Dev/ops flags
DISABLE_AUTH = os.getenv("DISABLE_AUTH", "").lower() in {"1", "true", "yes", "on"}
TRUST_LOCALHOST = os.getenv("TRUST_LOCALHOST", "").lower() in {"1", "true", "yes", "on"}
TRUST_PROXY = os.getenv("TRUST_PROXY", "").lower() in {"1", "true", "yes", "on"}

<<<<<<< HEAD
# Public routes (no auth). Prefixes cover static mounts.
# /_diag is intentionally excluded to require authentication or a dev flag.
PUBLIC_PATHS: set[str] = {"/", "/favicon.ico", "/_healthz", "/_ready"}
=======
# Public routes (no auth). Prefixes cover static mounts and we
# explicitly include the mount roots themselves.
PUBLIC_PATHS: set[str] = {
    "/",
    "/favicon.ico",
    "/_healthz",
    "/_ready",
    "/_diag",
    "/ui",
    "/static",
}
>>>>>>> 44882575
PUBLIC_PREFIXES: tuple[str, ...] = ("/ui/", "/static/")

# -----------------------------------------------------------------------------
# State
# -----------------------------------------------------------------------------

# Sliding window per client key — use deque for efficient pops from left.
# Keyed by client identifier (API key if present, else client IP).
_request_log: dict[str, deque[float]] = defaultdict(lambda: deque(maxlen=4 * RATE_LIMIT))
_last_cleanup: float = time.time()


def _cleanup_request_log(now: float) -> None:
    """Remove empty or stale request log entries."""
    global _last_cleanup
    if now - _last_cleanup < RATE_WINDOW_SECS:
        return
    _last_cleanup = now
    stale: list[str] = []
    for bucket, window in list(_request_log.items()):
        if not window:
            stale.append(bucket)
        elif now - window[-1] >= RATE_WINDOW_SECS:
            stale.append(bucket)
    for bucket in stale:
        _request_log.pop(bucket, None)

_request_id_ctx: contextvars.ContextVar[str | None] = contextvars.ContextVar(
    "request_id", default=None
)

security_logger = logging.getLogger("rotterdam.security")
request_logger = logging.getLogger("rotterdam.request")


# -----------------------------------------------------------------------------
# Helpers
# -----------------------------------------------------------------------------

def get_request_id() -> str | None:
    """Return the request ID for the current context."""
    return _request_id_ctx.get()


def _is_public(path: str) -> bool:
    if path in PUBLIC_PATHS:
        return True
    return any(path.startswith(pfx) for pfx in PUBLIC_PREFIXES)


def _extract_client_ip(request: Request) -> str:
    """Honor X-Forwarded-For when behind a trusted proxy (opt-in)."""
    if TRUST_PROXY:
        xff = request.headers.get("x-forwarded-for")
        if xff:
            # First IP in the list is the original client
            return xff.split(",")[0].strip()
    return request.client.host if request.client else "unknown"


def _dev_bypass(request: Request) -> bool:
    if DISABLE_AUTH:
        return True
    if TRUST_LOCALHOST:
        ip = _extract_client_ip(request)
        if ip in {"127.0.0.1", "::1"}:
            return True
    return False


def _get_presented_key(request: Request) -> str | None:
    """Read API key from X-API-Key or Authorization: Bearer <key>."""
    key = request.headers.get("X-API-Key")
    if key:
        return key.strip()
    auth = request.headers.get("Authorization", "")
    if auth.lower().startswith("bearer "):
        return auth.split(" ", 1)[1].strip() or None
    return None


def _constant_time_member(presented: str, valid_keys: Iterable[str]) -> bool:
    """Constant-time membership check over a small set of keys."""
    # Avoid short-circuit; compare against all keys then OR the result.
    result = False
    for k in valid_keys:
        result = result or hmac.compare_digest(presented, k)
    return result


def _rate_limit_id(presented_key: str | None, request: Request) -> str:
    """Rate limit bucket identifier (prefer key, else IP)."""
    return presented_key or _extract_client_ip(request)


def _rate_limit_headers(limit: int, remaining: int, reset_in: int) -> dict[str, str]:
    return {
        "X-RateLimit-Limit": str(limit),
        "X-RateLimit-Remaining": str(max(remaining, 0)),
        "X-RateLimit-Reset": str(reset_in),
    }


# -----------------------------------------------------------------------------
# Middlewares
# -----------------------------------------------------------------------------

class RequestIDMiddleware(BaseHTTPMiddleware):
    """Attach a unique request ID to each request for tracing."""

    async def dispatch(self, request: Request, call_next: Callable):
        req_id = request.headers.get("X-Request-ID") or str(uuid.uuid4())
        _request_id_ctx.set(req_id)
        try:
            response: Response = await call_next(request)
        except Exception:
            response = JSONResponse(
                {"detail": "Internal Server Error"}, status_code=500
            )
            response.headers["X-Request-ID"] = req_id
            request_logger.exception(
                "%s %s - id=%s", request.method, request.url.path, req_id
            )
            return response
        response.headers["X-Request-ID"] = req_id
        request_logger.info("%s %s - id=%s", request.method, request.url.path, req_id)
        return response


class AuthRateLimitMiddleware(BaseHTTPMiddleware):
    """Validate an API key and apply naive per-minute rate limiting."""

    async def dispatch(self, request: Request, call_next: Callable):
        path = request.url.path

        # 1) Always allow CORS preflight / OPTIONS
        if request.method.upper() == "OPTIONS":
            return await call_next(request)

        # 2) Public routes & static assets
        if _is_public(path):
            return await call_next(request)

        # 3) Local/dev bypasses
        if _dev_bypass(request):
            return await call_next(request)

        # 4) Authenticate
        presented = _get_presented_key(request)
        if not presented or not _constant_time_member(presented, API_KEYS):
            client = _extract_client_ip(request)
            security_logger.warning("Unauthorized request from %s path=%s", client, path)
            # Return JSON (not raising) to avoid 500 cascades through nested middlewares
            return JSONResponse({"detail": "Unauthorized"}, status_code=401)

        # 5) Rate-limit (sliding window)
        bucket = _rate_limit_id(presented, request)
        now = time.time()
        _cleanup_request_log(now)
        window = _request_log[bucket]

        # prune entries outside window
        while window and now - window[0] >= RATE_WINDOW_SECS:
            window.popleft()

        if len(window) >= RATE_LIMIT:
            reset_in = max(0, int(RATE_WINDOW_SECS - (now - window[0])))
            security_logger.warning("Rate limit exceeded for %s path=%s", bucket, path)
            headers = _rate_limit_headers(RATE_LIMIT, 0, reset_in)
            return JSONResponse({"detail": "Too Many Requests"}, status_code=429, headers=headers)

        window.append(now)

        # 6) Call downstream
        response: Response = await call_next(request)

        # 7) Attach rate-limit headers
        remaining = RATE_LIMIT - len(window)
        # Estimate reset (seconds until oldest hit falls out of window)
        reset_in = max(0, int(RATE_WINDOW_SECS - (now - window[0])) if window else RATE_WINDOW_SECS)
        for k, v in _rate_limit_headers(RATE_LIMIT, remaining, reset_in).items():
            response.headers[k] = v

        return response<|MERGE_RESOLUTION|>--- conflicted
+++ resolved
@@ -2,6 +2,7 @@
 
 from __future__ import annotations
 
+import contextvars
 import hmac
 import logging
 import os
@@ -10,7 +11,6 @@
 from collections import defaultdict, deque
 from typing import Callable, Iterable
 
-import contextvars
 from fastapi import Request
 from fastapi.responses import JSONResponse, Response
 from starlette.middleware.base import BaseHTTPMiddleware
@@ -33,24 +33,30 @@
 TRUST_LOCALHOST = os.getenv("TRUST_LOCALHOST", "").lower() in {"1", "true", "yes", "on"}
 TRUST_PROXY = os.getenv("TRUST_PROXY", "").lower() in {"1", "true", "yes", "on"}
 
-<<<<<<< HEAD
-# Public routes (no auth). Prefixes cover static mounts.
-# /_diag is intentionally excluded to require authentication or a dev flag.
-PUBLIC_PATHS: set[str] = {"/", "/favicon.ico", "/_healthz", "/_ready"}
-=======
-# Public routes (no auth). Prefixes cover static mounts and we
-# explicitly include the mount roots themselves.
+# Public routes (no auth). We intentionally EXCLUDE "/_diag" (requires auth or dev flag).
+# Include the mount roots themselves so "/ui" (no trailing slash) works, too.
 PUBLIC_PATHS: set[str] = {
     "/",
     "/favicon.ico",
     "/_healthz",
     "/_ready",
-    "/_diag",
     "/ui",
     "/static",
+    "/css",
+    "/js",
+    "/images",
+    "/img",
+    "/fonts",
 }
->>>>>>> 44882575
-PUBLIC_PREFIXES: tuple[str, ...] = ("/ui/", "/static/")
+PUBLIC_PREFIXES: tuple[str, ...] = (
+    "/ui/",
+    "/static/",
+    "/css/",
+    "/js/",
+    "/images/",
+    "/img/",
+    "/fonts/",
+)
 
 # -----------------------------------------------------------------------------
 # State
@@ -60,7 +66,6 @@
 # Keyed by client identifier (API key if present, else client IP).
 _request_log: dict[str, deque[float]] = defaultdict(lambda: deque(maxlen=4 * RATE_LIMIT))
 _last_cleanup: float = time.time()
-
 
 def _cleanup_request_log(now: float) -> None:
     """Remove empty or stale request log entries."""
@@ -70,9 +75,7 @@
     _last_cleanup = now
     stale: list[str] = []
     for bucket, window in list(_request_log.items()):
-        if not window:
-            stale.append(bucket)
-        elif now - window[-1] >= RATE_WINDOW_SECS:
+        if not window or (now - window[-1] >= RATE_WINDOW_SECS):
             stale.append(bucket)
     for bucket in stale:
         _request_log.pop(bucket, None)
@@ -84,7 +87,6 @@
 security_logger = logging.getLogger("rotterdam.security")
 request_logger = logging.getLogger("rotterdam.request")
 
-
 # -----------------------------------------------------------------------------
 # Helpers
 # -----------------------------------------------------------------------------
@@ -92,23 +94,19 @@
 def get_request_id() -> str | None:
     """Return the request ID for the current context."""
     return _request_id_ctx.get()
-
 
 def _is_public(path: str) -> bool:
     if path in PUBLIC_PATHS:
         return True
     return any(path.startswith(pfx) for pfx in PUBLIC_PREFIXES)
-
 
 def _extract_client_ip(request: Request) -> str:
     """Honor X-Forwarded-For when behind a trusted proxy (opt-in)."""
     if TRUST_PROXY:
         xff = request.headers.get("x-forwarded-for")
         if xff:
-            # First IP in the list is the original client
             return xff.split(",")[0].strip()
     return request.client.host if request.client else "unknown"
-
 
 def _dev_bypass(request: Request) -> bool:
     if DISABLE_AUTH:
@@ -118,7 +116,6 @@
         if ip in {"127.0.0.1", "::1"}:
             return True
     return False
-
 
 def _get_presented_key(request: Request) -> str | None:
     """Read API key from X-API-Key or Authorization: Bearer <key>."""
@@ -130,20 +127,16 @@
         return auth.split(" ", 1)[1].strip() or None
     return None
 
-
 def _constant_time_member(presented: str, valid_keys: Iterable[str]) -> bool:
-    """Constant-time membership check over a small set of keys."""
-    # Avoid short-circuit; compare against all keys then OR the result.
+    """Constant-time membership check over a small set of keys (no short-circuit)."""
     result = False
     for k in valid_keys:
         result = result or hmac.compare_digest(presented, k)
     return result
 
-
 def _rate_limit_id(presented_key: str | None, request: Request) -> str:
     """Rate limit bucket identifier (prefer key, else IP)."""
     return presented_key or _extract_client_ip(request)
-
 
 def _rate_limit_headers(limit: int, remaining: int, reset_in: int) -> dict[str, str]:
     return {
@@ -152,7 +145,6 @@
         "X-RateLimit-Reset": str(reset_in),
     }
 
-
 # -----------------------------------------------------------------------------
 # Middlewares
 # -----------------------------------------------------------------------------
@@ -166,18 +158,13 @@
         try:
             response: Response = await call_next(request)
         except Exception:
-            response = JSONResponse(
-                {"detail": "Internal Server Error"}, status_code=500
-            )
+            response = JSONResponse({"detail": "Internal Server Error"}, status_code=500)
             response.headers["X-Request-ID"] = req_id
-            request_logger.exception(
-                "%s %s - id=%s", request.method, request.url.path, req_id
-            )
+            request_logger.exception("%s %s - id=%s", request.method, request.url.path, req_id)
             return response
         response.headers["X-Request-ID"] = req_id
         request_logger.info("%s %s - id=%s", request.method, request.url.path, req_id)
         return response
-
 
 class AuthRateLimitMiddleware(BaseHTTPMiddleware):
     """Validate an API key and apply naive per-minute rate limiting."""
@@ -202,7 +189,6 @@
         if not presented or not _constant_time_member(presented, API_KEYS):
             client = _extract_client_ip(request)
             security_logger.warning("Unauthorized request from %s path=%s", client, path)
-            # Return JSON (not raising) to avoid 500 cascades through nested middlewares
             return JSONResponse({"detail": "Unauthorized"}, status_code=401)
 
         # 5) Rate-limit (sliding window)
@@ -228,7 +214,6 @@
 
         # 7) Attach rate-limit headers
         remaining = RATE_LIMIT - len(window)
-        # Estimate reset (seconds until oldest hit falls out of window)
         reset_in = max(0, int(RATE_WINDOW_SECS - (now - window[0])) if window else RATE_WINDOW_SECS)
         for k, v in _rate_limit_headers(RATE_LIMIT, remaining, reset_in).items():
             response.headers[k] = v
