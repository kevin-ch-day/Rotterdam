--- conflicted
+++ resolved
@@ -25,12 +25,14 @@
 INDEX_HTML = UI_DIR / "pages" / "index.html"
 FAVICON_ICO = UI_DIR / "favicon.ico"
 
+
 def _mask_path(p: Path) -> str:
     """Return repo-relative path to avoid leaking full filesystem layout."""
     try:
         return str(p.resolve().relative_to(REPO_ROOT))
     except ValueError:
         return f".../{p.name}"
+
 
 # Optional base path if served behind a proxy (e.g., /rotterdam)
 ROOT_PATH = os.getenv("ROOT_PATH", "")
@@ -48,15 +50,14 @@
 _STATIC_PREFIXES = (
     "/ui/",
     "/static/",
-<<<<<<< HEAD
     "/css/",
     "/js/",
     "/images/",
     "/img/",
     "/fonts/",
-=======
->>>>>>> 2e6c1c34
+    "/partials/",
 )
+
 
 @app.middleware("http")
 async def add_headers(request: Request, call_next):
@@ -69,6 +70,7 @@
     if request.url.path.startswith(_STATIC_PREFIXES):
         resp.headers.setdefault("Cache-Control", "public, max-age=3600, immutable")
     return resp
+
 
 # ---------- Routers ----------
 app.include_router(devices_router)
@@ -83,7 +85,6 @@
 app.mount("/ui", StaticFiles(directory=str(UI_DIR), check_dir=False), name="ui")
 app.mount("/static", StaticFiles(directory=str(UI_DIR), check_dir=False), name="static")
 
-<<<<<<< HEAD
 # Conditionally mount common asset roots if those folders exist (prevents startup errors)
 for mount, subdir in (
     ("/css", "css"),
@@ -91,13 +92,12 @@
     ("/images", "images"),
     ("/img", "img"),
     ("/fonts", "fonts"),
+    ("/partials", "partials"),
 ):
     d = UI_DIR / subdir
     if d.exists():
         app.mount(mount, StaticFiles(directory=str(d)), name=subdir)
 
-=======
->>>>>>> 2e6c1c34
 # ---------- Startup diagnostics ----------
 @app.on_event("startup")
 async def _startup_checks() -> None:
@@ -111,7 +111,9 @@
         log.warning("Index file missing — GET / will 500: %s", INDEX_HTML)
     api_key = os.getenv("ROTTERDAM_API_KEY", DEFAULT_API_KEY)
     if api_key == DEFAULT_API_KEY:
-        log.critical("ROTTERDAM_API_KEY is using the default value; set a custom key for production")
+        log.critical(
+            "ROTTERDAM_API_KEY is using the default value; set a custom key for production"
+        )
 
 # ---------- Diagnostics (protected by middleware unless you allowlist it there) ----------
 @app.get("/_diag", include_in_schema=False)
@@ -120,8 +122,14 @@
         {
             "root_path": ROOT_PATH,
             "ui_dir": _mask_path(UI_DIR),
-            "index_html": {"path": _mask_path(INDEX_HTML), "exists": INDEX_HTML.exists()},
-            "favicon_ico": {"path": _mask_path(FAVICON_ICO), "exists": FAVICON_ICO.exists()},
+            "index_html": {
+                "path": _mask_path(INDEX_HTML),
+                "exists": INDEX_HTML.exists(),
+            },
+            "favicon_ico": {
+                "path": _mask_path(FAVICON_ICO),
+                "exists": FAVICON_ICO.exists(),
+            },
         }
     )
 
@@ -134,6 +142,7 @@
     masked = _mask_path(INDEX_HTML)
     raise HTTPException(status_code=500, detail=f"index not found at {masked}")
 
+
 # Favicon (no union return annotation)
 @app.get("/favicon.ico", include_in_schema=False)
 async def favicon():
