--- conflicted
+++ resolved
@@ -2,16 +2,11 @@
 
 from __future__ import annotations
 
-<<<<<<< HEAD
+from pathlib import Path
+
 from fastapi import FastAPI, HTTPException
 from fastapi.responses import FileResponse
 from fastapi.staticfiles import StaticFiles
-from pathlib import Path
-=======
-from fastapi import FastAPI
-from fastapi.responses import FileResponse
-from fastapi.staticfiles import StaticFiles
->>>>>>> 204290ce
 
 from .middleware import AuthRateLimitMiddleware, RequestIDMiddleware
 from .routers import (
@@ -23,38 +18,34 @@
 )
 
 app = FastAPI(title="Rotterdam API")
+
+# Middleware
 app.add_middleware(RequestIDMiddleware)
 app.add_middleware(AuthRateLimitMiddleware)
+
+# Routers
 app.include_router(devices_router)
 app.include_router(jobs_router)
 app.include_router(reports_router)
 app.include_router(analytics_router)
 app.include_router(system_router)
 
-<<<<<<< HEAD
-# Serve static files for the web UI
+# UI / static
+app.mount("/ui", StaticFiles(directory="ui"), name="ui")
+# Optional: keep a /static path for compatibility if your templates reference it
 app.mount("/static", StaticFiles(directory="ui"), name="static")
 
 
 @app.get("/", include_in_schema=False)
 async def root() -> FileResponse:
-    """Return the main dashboard page."""
+    """Serve the web UI's main dashboard page."""
     return FileResponse(Path("ui/pages/index.html"))
 
 
 @app.get("/favicon.ico", include_in_schema=False)
 async def favicon() -> FileResponse:
-    """Serve the favicon if present."""
+    """Serve the favicon if present, else 404."""
     path = Path("ui/favicon.ico")
     if path.exists():
         return FileResponse(path)
-    raise HTTPException(status_code=404)
-=======
-app.mount("/ui", StaticFiles(directory="ui"), name="ui")
-
-
-@app.get("/", include_in_schema=False)
-async def index() -> FileResponse:  # pragma: no cover - trivial redirect
-    """Serve the web UI's index page."""
-    return FileResponse("ui/pages/index.html")
->>>>>>> 204290ce
+    raise HTTPException(status_code=404, detail="favicon not found")