"""Reporting helpers for APK static analysis."""

from __future__ import annotations

import json
from pathlib import Path
from typing import Any, Dict, List


def calculate_derived_metrics(
    permission_details: List[Dict[str, Any]],
    components: Dict[str, List[Dict[str, Any]]],
    sdk_info: Dict[str, int] | None = None,
    features: List[Dict[str, Any]] | None = None,
    metadata: List[Dict[str, str]] | None = None,
    dynamic_metrics: Dict[str, Any] | None = None,
) -> Dict[str, float]:
    """Compute metrics derived from manifest data.

    In addition to density ratios, this function exposes basic counts
    to help downstream tooling build rich feature vectors.  All inputs
    are optional except ``permission_details`` and ``components``.

    Returned metrics include:

    ``permission_density``
        Ratio of dangerous permissions to total declared permissions.

    ``component_exposure``
        Ratio of exported components to total components.

    ``total_permission_count`` / ``dangerous_permission_count``
        Raw permission counts for feature engineering.

    ``total_component_count`` / ``exported_component_count``
        Raw component counts.

    ``feature_count`` / ``metadata_count``
        Number of ``uses-feature`` and ``meta-data`` entries.

    ``min_sdk`` / ``target_sdk`` / ``max_sdk`` / ``sdk_span``
        SDK version information and span between min and target.
    """

    features = features or []
    metadata = metadata or []
    sdk_info = sdk_info or {}
    dynamic_metrics = dynamic_metrics or {}

    total_perms = len(permission_details)
    dangerous_perms = sum(1 for p in permission_details if p.get("dangerous"))
    perm_density = dangerous_perms / total_perms if total_perms else 0.0

    total_components = sum(len(items) for items in components.values())
    exported_components = sum(
        1 for items in components.values() for item in items if item.get("exported")
    )
    comp_exposure = exported_components / total_components if total_components else 0.0

    min_sdk = sdk_info.get("minSdkVersion", 0)
    target_sdk = sdk_info.get("targetSdkVersion", 0)
    max_sdk = sdk_info.get("maxSdkVersion", 0)
    sdk_span = (target_sdk - min_sdk) if min_sdk and target_sdk else 0

    metrics: Dict[str, float] = {
        "permission_density": round(perm_density, 3),
        "component_exposure": round(comp_exposure, 3),
        "total_permission_count": total_perms,
        "dangerous_permission_count": dangerous_perms,
        "total_component_count": total_components,
        "exported_component_count": exported_components,
        "feature_count": len(features),
        "metadata_count": len(metadata),
        "min_sdk": min_sdk,
        "target_sdk": target_sdk,
        "max_sdk": max_sdk,
        "sdk_span": sdk_span,
    }

    # Merge any provided dynamic metrics into the result.  Dynamic metrics may
    # include runtime observations such as permission usage counts or network
    # endpoints discovered during sandbox execution.
    metrics.update(dynamic_metrics)

    # Compute combined metrics that relate runtime behaviour to static
    # declarations.  For example, measure coverage of declared permissions
    # actually used at runtime.
    perm_usage = dynamic_metrics.get("permission_usage_counts")
    runtime_perm_count = dynamic_metrics.get("unique_permission_count")
    if perm_usage and runtime_perm_count is None:
        runtime_perm_count = len(perm_usage)

    if runtime_perm_count is not None:
        metrics["runtime_permission_count"] = runtime_perm_count
        metrics["unused_permission_count"] = max(total_perms - runtime_perm_count, 0)
        coverage = runtime_perm_count / total_perms if total_perms else 0.0
        metrics["runtime_permission_coverage"] = round(coverage, 3)

    if "network_endpoints" in dynamic_metrics and "network_endpoint_count" not in metrics:
        metrics["network_endpoint_count"] = len(dynamic_metrics["network_endpoints"])

    if "filesystem_writes" in dynamic_metrics and "filesystem_write_count" not in metrics:
        metrics["filesystem_write_count"] = len(dynamic_metrics["filesystem_writes"])

    return metrics


def write_report(
    out: Path,
    permissions: List[str],
    permission_details: List[Dict[str, Any]],
    secrets: List[str],
    components: Dict[str, List[Dict[str, Any]]],
    sdk_info: Dict[str, int],
    features: List[Dict[str, Any]],
    app_flags: Dict[str, bool],
    metadata: List[Dict[str, str]],
    metrics: Dict[str, float] | None = None,
<<<<<<< HEAD
    risk: Dict[str, Any] | None = None,
=======
    dynamic_metrics: Dict[str, Any] | None = None,
>>>>>>> 198fe560
) -> Path:
    """Write a JSON report containing analysis results."""
    report_path = out / "report.json"
    all_metrics = {**(metrics or {}), **(dynamic_metrics or {})}

    report_path.write_text(
        json.dumps(
            {
                "permissions": permissions,
                "permission_details": permission_details,
                "secrets": secrets,
                "components": components,
                "sdk_info": sdk_info,
                "features": features,
                "app_flags": app_flags,
                "metadata": metadata,
<<<<<<< HEAD
                "metrics": metrics or {},
                "risk": risk or {},
=======
                "metrics": all_metrics,
>>>>>>> 198fe560
            },
            indent=2,
        )
    )
    return report_path<|MERGE_RESOLUTION|>--- conflicted
+++ resolved
@@ -116,11 +116,7 @@
     app_flags: Dict[str, bool],
     metadata: List[Dict[str, str]],
     metrics: Dict[str, float] | None = None,
-<<<<<<< HEAD
-    risk: Dict[str, Any] | None = None,
-=======
     dynamic_metrics: Dict[str, Any] | None = None,
->>>>>>> 198fe560
 ) -> Path:
     """Write a JSON report containing analysis results."""
     report_path = out / "report.json"
@@ -137,12 +133,7 @@
                 "features": features,
                 "app_flags": app_flags,
                 "metadata": metadata,
-<<<<<<< HEAD
-                "metrics": metrics or {},
-                "risk": risk or {},
-=======
                 "metrics": all_metrics,
->>>>>>> 198fe560
             },
             indent=2,
         )
