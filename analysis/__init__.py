"""Static APK analysis helpers."""

from .static import analyze_apk
from .report import calculate_derived_metrics, write_report
from .manifest import (
    extract_app_flags,
    extract_components,
    extract_features,
    extract_permissions,
    extract_permission_details,
    extract_sdk_info,
    extract_metadata,
)
from .permissions import categorize_permissions
from .secrets import scan_for_secrets
<<<<<<< HEAD
from .yara_scan import compile_rules, scan_directory
=======
from .signature import verify_signature
>>>>>>> 37635f57

__all__ = [
    "analyze_apk",
    "extract_permissions",
    "extract_permission_details",
    "extract_components",
    "extract_sdk_info",
    "extract_features",
    "extract_app_flags",
    "extract_metadata",
    "categorize_permissions",
    "scan_for_secrets",
<<<<<<< HEAD
    "compile_rules",
    "scan_directory",
=======
    "verify_signature",
>>>>>>> 37635f57
    "write_report",
    "calculate_derived_metrics",
]<|MERGE_RESOLUTION|>--- conflicted
+++ resolved
@@ -1,5 +1,8 @@
 """Static APK analysis helpers."""
 
+from __future__ import annotations
+
+# Core imports (required)
 from .static import analyze_apk
 from .report import calculate_derived_metrics, write_report
 from .manifest import (
@@ -13,11 +16,6 @@
 )
 from .permissions import categorize_permissions
 from .secrets import scan_for_secrets
-<<<<<<< HEAD
-from .yara_scan import compile_rules, scan_directory
-=======
-from .signature import verify_signature
->>>>>>> 37635f57
 
 __all__ = [
     "analyze_apk",
@@ -30,12 +28,25 @@
     "extract_metadata",
     "categorize_permissions",
     "scan_for_secrets",
-<<<<<<< HEAD
-    "compile_rules",
-    "scan_directory",
-=======
-    "verify_signature",
->>>>>>> 37635f57
     "write_report",
     "calculate_derived_metrics",
-]+]
+
+# Optional: YARA scanning utilities
+try:
+    from .yara_scan import compile_rules, scan_directory  # type: ignore[import-not-found]
+
+except Exception:
+    compile_rules = None  # type: ignore[assignment]
+    scan_directory = None  # type: ignore[assignment]
+else:
+    __all__.extend(["compile_rules", "scan_directory"])
+
+# Optional: APK signature verification
+try:
+    from .signature import verify_signature  # type: ignore[import-not-found]
+
+except Exception:
+    verify_signature = None  # type: ignore[assignment]
+else:
+    __all__.append("verify_signature")