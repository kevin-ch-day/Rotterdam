# File: analysis/__init__.py
"""Static APK analysis helpers."""

from __future__ import annotations

from .dependencies import (
    analyze_dependencies,
    find_vulnerable_dependencies,
    load_cve_db,
    parse_apk_dependencies,
)
from .manifest import (
    extract_app_flags,
    extract_components,
    extract_features,
    extract_metadata,
    extract_permission_details,
    extract_permissions,
    extract_sdk_info,
)
from .network_security import extract_network_security, parse_network_security_config
from .permissions import categorize_permissions
from .report import calculate_derived_metrics, write_report
from .secrets import scan_for_secrets

# Core imports (required)
from .static import analyze_apk

__all__ = [
    "analyze_apk",
    "extract_permissions",
    "extract_permission_details",
    "extract_components",
    "extract_sdk_info",
    "extract_features",
    "extract_app_flags",
    "extract_metadata",
    "categorize_permissions",
    "scan_for_secrets",
    "parse_apk_dependencies",
    "load_cve_db",
    "find_vulnerable_dependencies",
    "analyze_dependencies",
    "write_report",
    "calculate_derived_metrics",
    "parse_network_security_config",
    "extract_network_security",
]

# Optional: Androguard-based DEX inspection
try:
    from .static_analysis.androguard_utils import (
        summarize_apk,  # type: ignore[import-not-found]
    )
except Exception:
    summarize_apk = None  # type: ignore[assignment]
else:
    __all__.append("summarize_apk")

# Optional: YARA scanning utilities
try:
    from .yara_scan import (  # type: ignore[import-not-found]
        compile_rules,
        scan_directory,
    )

except Exception:
    compile_rules = None  # type: ignore[assignment]
    scan_directory = None  # type: ignore[assignment]
else:
    __all__.extend(["compile_rules", "scan_directory"])

# Optional: APK signature verification
try:
    from .signature import verify_signature  # type: ignore[import-not-found]

except Exception:
    verify_signature = None  # type: ignore[assignment]
else:
    __all__.append("verify_signature")

# Optional: certificate analysis utilities
try:
    from .static_analysis.cert_analysis import (
        analyze_certificates,  # type: ignore[import-not-found]
    )

except Exception:  # pragma: no cover - missing dependencies
    analyze_certificates = None  # type: ignore[assignment]
else:
<<<<<<< HEAD
    __all__.append("analyze_certificates")
=======
    __all__.append("analyze_certificates")

# Optional: simple machine learning classifier
try:
    from .machine_learning.ml_model import predict_malicious  # type: ignore[import-not-found]
except Exception:
    predict_malicious = None  # type: ignore[assignment]
else:
    __all__.append("predict_malicious")

# Expose lightweight tool wrappers
from core.tools import adb, apktool, androguard
__all__.extend(["adb", "apktool", "androguard"])
>>>>>>> a6c13e91
<|MERGE_RESOLUTION|>--- conflicted
+++ resolved
@@ -63,7 +63,6 @@
         compile_rules,
         scan_directory,
     )
-
 except Exception:
     compile_rules = None  # type: ignore[assignment]
     scan_directory = None  # type: ignore[assignment]
@@ -73,7 +72,6 @@
 # Optional: APK signature verification
 try:
     from .signature import verify_signature  # type: ignore[import-not-found]
-
 except Exception:
     verify_signature = None  # type: ignore[assignment]
 else:
@@ -84,13 +82,9 @@
     from .static_analysis.cert_analysis import (
         analyze_certificates,  # type: ignore[import-not-found]
     )
-
 except Exception:  # pragma: no cover - missing dependencies
     analyze_certificates = None  # type: ignore[assignment]
 else:
-<<<<<<< HEAD
-    __all__.append("analyze_certificates")
-=======
     __all__.append("analyze_certificates")
 
 # Optional: simple machine learning classifier
@@ -102,6 +96,9 @@
     __all__.append("predict_malicious")
 
 # Expose lightweight tool wrappers
-from core.tools import adb, apktool, androguard
-__all__.extend(["adb", "apktool", "androguard"])
->>>>>>> a6c13e91
+try:
+    from core.tools import adb, apktool, androguard
+except Exception:
+    adb = apktool = androguard = None  # type: ignore[assignment]
+else:
+    __all__.extend(["adb", "apktool", "androguard"])