"""Simple static analysis utilities for APK files."""

from __future__ import annotations

import json
import subprocess
from pathlib import Path
from typing import Dict, List, Any, Sequence, Optional

from core import display, config
from .manifest import (
    extract_app_flags,
    extract_components,
    extract_features,
    extract_permissions,
    extract_permission_details,
    extract_sdk_info,
    extract_metadata,
)
from .permissions import categorize_permissions
from .secrets import scan_for_secrets
from .report import calculate_derived_metrics, write_report
from .diff import diff_snapshots
<<<<<<< HEAD
from .network_security import extract_network_security
=======
from .rules_engine import load_rules, evaluate_rules
>>>>>>> ca337630

# Optional imports (degrade gracefully if unavailable)
try:
    from .yara_scan import scan_directory  # type: ignore[import-not-found]
except Exception:  # pragma: no cover
    scan_directory = None  # type: ignore[assignment]

try:
    from .signature import verify_signature  # type: ignore[import-not-found]
except Exception:  # pragma: no cover
    verify_signature = None  # type: ignore[assignment]

try:
    from .androguard_utils import summarize_apk  # type: ignore[import-not-found]
except Exception:  # pragma: no cover
    summarize_apk = None  # type: ignore[assignment]

try:
    from .cert_analysis import analyze_certificates  # type: ignore[import-not-found]
except Exception:  # pragma: no cover
    analyze_certificates = None  # type: ignore[assignment]

# Risk scoring (assumed available)
from risk_scoring import calculate_risk_score


def _run_tool(cmd: Sequence[str], tool_name: str) -> None:
    """Execute an external tool and surface friendly errors."""
    try:
        subprocess.run(cmd, check=True, stdout=subprocess.DEVNULL)
    except FileNotFoundError:
        display.fail(f"{tool_name} is not installed or not found in PATH")
        raise RuntimeError(f"{tool_name} missing") from None
    except subprocess.CalledProcessError as e:
        display.fail(f"{tool_name} failed: {e}")
        raise RuntimeError(f"{tool_name} execution failed") from e


def analyze_apk(apk_path: str, outdir: str = "analysis") -> Path:
    """Decompile an APK and run simple static analysis.

    Returns the output directory used for analysis.
    """
    apk = Path(apk_path)
    out = Path(outdir)
    out.mkdir(parents=True, exist_ok=True)
    apktool_dir = out / "apktool"
    jadx_dir = out / "jadx"

    _run_tool(["apktool", "d", str(apk), "-o", str(apktool_dir)], "apktool")
    _run_tool(["jadx", "-d", str(jadx_dir), str(apk)], "jadx")

    manifest = apktool_dir / "AndroidManifest.xml"
    perms: List[str] = []
    perm_uses: List[Dict[str, Any]] = []
    perm_details: List[Dict[str, Any]] = []
    components: Dict[str, List[Dict[str, Any]]] = {}
    sdk_info: Dict[str, int] = {}
    features: List[Dict[str, Any]] = []
    app_flags: Dict[str, bool] = {}
    metadata: List[Dict[str, str]] = []
    network_security: Dict[str, bool] = {}

    if manifest.exists():
        manifest_text = manifest.read_text()
        perm_uses = extract_permission_details(manifest_text)
        perms = extract_permissions(manifest_text)
        (out / "permissions.txt").write_text("\n".join(perms))

        perm_details = categorize_permissions(perm_uses)
        (out / "permission_details.json").write_text(json.dumps(perm_details, indent=2))

        components = extract_components(manifest_text)
        (out / "components.json").write_text(json.dumps(components, indent=2))

        sdk_info = extract_sdk_info(manifest_text)
        (out / "sdk_info.json").write_text(json.dumps(sdk_info, indent=2))

        features = extract_features(manifest_text)
        (out / "features.json").write_text(json.dumps(features, indent=2))

        app_flags = extract_app_flags(manifest_text)
        (out / "app_flags.json").write_text(json.dumps(app_flags, indent=2))

        metadata = extract_metadata(manifest_text)
        (out / "metadata.json").write_text(json.dumps(metadata, indent=2))

        network_security = extract_network_security(apktool_dir)
        if network_security:
            (out / "network_security.json").write_text(
                json.dumps(network_security, indent=2)
            )
    else:
        display.warn("AndroidManifest.xml not found after apktool decompile")

    # Secrets (from decompiled code/resources)
    secrets = scan_for_secrets(jadx_dir)
    if secrets:
        (out / "secrets.txt").write_text("\n".join(secrets))

    # Optional YARA scan (if available)
    yara_matches: Optional[Dict[str, List[str]]] = None
    if scan_directory:
        try:
            yara_matches = scan_directory(apktool_dir)
            if yara_matches:
                (out / "yara_matches.json").write_text(json.dumps(yara_matches, indent=2))
        except RuntimeError as e:
            display.warn(str(e))
    else:
        display.note("YARA scanning not available (yara_scan module not found)")

    # Optional Androguard analysis for API usage
    androguard_summary: Optional[Dict[str, Any]] = None
    if summarize_apk:
        try:
            androguard_summary = summarize_apk(str(apk))
            (out / "androguard_report.json").write_text(
                json.dumps(androguard_summary, indent=2)
            )
        except Exception as e:  # pragma: no cover
            display.warn(f"Androguard analysis failed: {e}")
    else:
        display.note("Androguard analysis not available (androguard_utils module not found)")

    # Derived metrics (static)
    metrics = calculate_derived_metrics(
        perm_details, components, sdk_info, features, metadata
    )

<<<<<<< HEAD
    if network_security:
        metrics["cleartext_traffic_permitted"] = (
            1 if network_security.get("cleartext_permitted") else 0
        )
        metrics["missing_certificate_pinning"] = (
            0 if network_security.get("certificate_pinning") else 1
        )
        metrics["debug_overrides"] = (
            1 if network_security.get("debug_overrides") else 0
        )
=======
    # Enrich metrics with Androguard rule matches if present
    if androguard_summary:
        rule_matches = androguard_summary.get("rule_matches", {})
        for name, matches in rule_matches.items():
            metrics[f"androguard_{name}_count"] = len(matches)

    # Evaluate rules against collected facts
    findings: List[Dict[str, Any]] = []
    try:
        rule_dir = Path(__file__).resolve().parent.parent / "rules" / "android"
        rules = load_rules(rule_dir)
        facts = {
            "permissions": perms,
            "permission_details": perm_details,
            "components": components,
            "sdk_info": sdk_info,
            "features": features,
            "app_flags": app_flags,
            "metadata": metadata,
            "metrics": metrics,
        }
        findings = evaluate_rules(rules, facts)
        if findings:
            (out / "findings.json").write_text(json.dumps(findings, indent=2))
    except Exception as e:  # pragma: no cover
        display.warn(f"Rule evaluation failed: {e}")
>>>>>>> ca337630

    # Optional signature verification (if available)
    if verify_signature:
        try:
            sig_info = verify_signature(apk_path)
            metrics["untrusted_signature"] = 0 if sig_info.get("trusted") else 1
            (out / "signature.json").write_text(json.dumps(sig_info, indent=2))
        except Exception as e:  # pragma: no cover
            display.warn(f"Signature verification failed: {e}")
    else:
        metrics["untrusted_signature"] = 0  # neutral if we cannot verify
        display.note("Signature verification not available (signature module not found)")

    # Signing certificate analysis (expiry, self-signed, etc.)
    if analyze_certificates:
        try:
            cert_info = analyze_certificates(apk_path)
            metrics["expired_certificate"] = 1 if cert_info.get("expired") else 0
            metrics["self_signed_certificate"] = (
                1 if cert_info.get("self_signed") else 0
            )
            (out / "cert_info.json").write_text(json.dumps(cert_info, indent=2))
        except Exception as e:  # pragma: no cover
            display.warn(f"Certificate analysis failed: {e}")
    else:
        metrics.setdefault("expired_certificate", 0)
        metrics.setdefault("self_signed_certificate", 0)
        display.note("Certificate analysis not available (cert_analysis module not found)")

    (out / "derived_metrics.json").write_text(json.dumps(metrics, indent=2))

    # Placeholder for dynamic metrics; future instrumentation can populate these.
    dynamic_metrics: Dict[str, float] = {}

    # Risk scoring (merges static+dynamic inside the model)
    risk = calculate_risk_score(metrics, dynamic_metrics)
    (out / "risk_score.json").write_text(json.dumps(risk, indent=2))

    # Store a snapshot of key manifest data with a simple version tag
    snapshot = {
        "permissions": perms,
        "components": {k: [c.get("name", "") for c in v] for k, v in components.items()},
    }
    config.STORAGE_DIR.mkdir(parents=True, exist_ok=True)
    base = apk.stem
    existing = sorted(config.STORAGE_DIR.glob(f"{base}_v*.json"))
    version = len(existing) + 1
    snap_path = config.STORAGE_DIR / f"{base}_v{version}.json"
    snap_path.write_text(json.dumps(snapshot, indent=2))

    diff: Optional[Dict[str, Any]] = None
    if existing:
        prev_path = existing[-1]
        diff = diff_snapshots(prev_path, snap_path)
        (out / "snapshot_diff.json").write_text(json.dumps(diff, indent=2))

    # Final consolidated report (supports both yara_matches and diff)
    write_report(
        out,
        perms,
        perm_details,
        secrets,
        components,
        sdk_info,
        features,
        app_flags,
        metadata,
        metrics,
        risk,             # placed into "metrics" bucket as additional fields
        yara_matches,
        diff,
        findings,
    )

    return out<|MERGE_RESOLUTION|>--- conflicted
+++ resolved
@@ -21,11 +21,8 @@
 from .secrets import scan_for_secrets
 from .report import calculate_derived_metrics, write_report
 from .diff import diff_snapshots
-<<<<<<< HEAD
 from .network_security import extract_network_security
-=======
 from .rules_engine import load_rules, evaluate_rules
->>>>>>> ca337630
 
 # Optional imports (degrade gracefully if unavailable)
 try:
@@ -87,7 +84,7 @@
     features: List[Dict[str, Any]] = []
     app_flags: Dict[str, bool] = {}
     metadata: List[Dict[str, str]] = []
-    network_security: Dict[str, bool] = {}
+    network_security: Dict[str, Any] = {}
 
     if manifest.exists():
         manifest_text = manifest.read_text()
@@ -113,11 +110,14 @@
         metadata = extract_metadata(manifest_text)
         (out / "metadata.json").write_text(json.dumps(metadata, indent=2))
 
-        network_security = extract_network_security(apktool_dir)
-        if network_security:
-            (out / "network_security.json").write_text(
-                json.dumps(network_security, indent=2)
-            )
+        try:
+            network_security = extract_network_security(apktool_dir)
+            if network_security:
+                (out / "network_security.json").write_text(
+                    json.dumps(network_security, indent=2)
+                )
+        except Exception as e:  # pragma: no cover
+            display.warn(f"Network security parsing failed: {e}")
     else:
         display.warn("AndroidManifest.xml not found after apktool decompile")
 
@@ -156,7 +156,7 @@
         perm_details, components, sdk_info, features, metadata
     )
 
-<<<<<<< HEAD
+    # Network security → metrics
     if network_security:
         metrics["cleartext_traffic_permitted"] = (
             1 if network_security.get("cleartext_permitted") else 0
@@ -164,10 +164,8 @@
         metrics["missing_certificate_pinning"] = (
             0 if network_security.get("certificate_pinning") else 1
         )
-        metrics["debug_overrides"] = (
-            1 if network_security.get("debug_overrides") else 0
-        )
-=======
+        metrics["debug_overrides"] = 1 if network_security.get("debug_overrides") else 0
+
     # Enrich metrics with Androguard rule matches if present
     if androguard_summary:
         rule_matches = androguard_summary.get("rule_matches", {})
@@ -194,7 +192,6 @@
             (out / "findings.json").write_text(json.dumps(findings, indent=2))
     except Exception as e:  # pragma: no cover
         display.warn(f"Rule evaluation failed: {e}")
->>>>>>> ca337630
 
     # Optional signature verification (if available)
     if verify_signature:
