from pathlib import Path
import json

from analysis import (
    extract_permissions,
    extract_permission_details,
    extract_components,
    extract_sdk_info,
    extract_features,
    extract_app_flags,
    extract_metadata,
    categorize_permissions,
    scan_for_secrets,
    write_report,
    calculate_derived_metrics,
)
from sandbox import compute_runtime_metrics
from risk_scoring import calculate_risk_score


def test_extract_permissions():
    manifest = (
        '<manifest xmlns:android="http://schemas.android.com/apk/res/android">'
        '<uses-permission android:name="android.permission.INTERNET"/>'
        '<uses-permission android:name="android.permission.ACCESS_FINE_LOCATION"/>'
        '</manifest>'
    )
    perms = extract_permissions(manifest)
    assert perms == [
        "android.permission.ACCESS_FINE_LOCATION",
        "android.permission.INTERNET",
    ]


def test_extract_permission_details():
    manifest = (
        '<manifest xmlns:android="http://schemas.android.com/apk/res/android">'
        '<uses-permission android:name="android.permission.CAMERA" android:maxSdkVersion="28"/>'
        '<uses-permission-sdk-23 android:name="android.permission.READ_CONTACTS"/>'
        '</manifest>'
    )
    details = extract_permission_details(manifest)
    assert {
        "name": "android.permission.CAMERA",
        "tag": "uses-permission",
        "max_sdk_version": 28,
    } in details
    assert any(d["tag"] == "uses-permission-sdk-23" and d["name"] == "android.permission.READ_CONTACTS" for d in details)


def test_categorize_permissions():
    perms = [
        {"name": "android.permission.INTERNET", "tag": "uses-permission", "max_sdk_version": None},
        {"name": "android.permission.READ_CONTACTS", "tag": "uses-permission", "max_sdk_version": None},
    ]
    details = categorize_permissions(perms)
    assert any(d["name"] == "android.permission.READ_CONTACTS" and d["dangerous"] for d in details)
    assert any(d["name"] == "android.permission.INTERNET" and not d["dangerous"] for d in details)


def test_scan_for_secrets(tmp_path: Path):
    sample = tmp_path / "Sample.java"
    sample.write_text("String API_KEY = \"abc\";")
    results = scan_for_secrets(tmp_path)
    assert results and "Sample.java" in results[0]


def test_extract_components():
    manifest = (
        '<manifest xmlns:android="http://schemas.android.com/apk/res/android">'
        '<application>'
        '<activity android:name="MainActivity" android:exported="true" />'
        '<service android:name="MyService" android:permission="com.example.PERMISSION" />'
        '</application>'
        '</manifest>'
    )
    comps = extract_components(manifest)
    assert comps["activity"][0]["name"] == "MainActivity"
    assert comps["activity"][0]["exported"] is True
    assert comps["service"][0]["permission"] == "com.example.PERMISSION"


def test_extract_sdk_info():
    manifest = (
        '<manifest xmlns:android="http://schemas.android.com/apk/res/android">'
        '<uses-sdk android:minSdkVersion="21" android:targetSdkVersion="30" />'
        '</manifest>'
    )
    info = extract_sdk_info(manifest)
    assert info["minSdkVersion"] == 21
    assert info["targetSdkVersion"] == 30


def test_extract_features():
    manifest = (
        '<manifest xmlns:android="http://schemas.android.com/apk/res/android">'
        '<uses-feature android:name="android.hardware.camera" android:required="false" />'
        '</manifest>'
    )
    features = extract_features(manifest)
    assert features[0]["name"] == "android.hardware.camera"
    assert features[0]["required"] is False


def test_extract_app_flags():
    manifest = (
        '<manifest xmlns:android="http://schemas.android.com/apk/res/android">'
        '<application android:debuggable="true" android:allowBackup="false" android:usesCleartextTraffic="true" />'
        '</manifest>'
    )
    flags = extract_app_flags(manifest)
    assert flags["debuggable"] is True
    assert flags["allowBackup"] is False
    assert flags["usesCleartextTraffic"] is True


def test_extract_metadata():
    manifest = (
        '<manifest xmlns:android="http://schemas.android.com/apk/res/android">'
        '<application>'
        '<meta-data android:name="com.example.API_KEY" android:value="123" />'
        '</application>'
        '</manifest>'
    )
    data = extract_metadata(manifest)
    assert data == [{"name": "com.example.API_KEY", "value": "123"}]


def test_write_report(tmp_path: Path):
    comps = {"activity": [{"name": "Main", "exported": False, "permission": ""}]}
    perm_details = [
        {
            "name": "android.permission.INTERNET",
            "tag": "uses-permission",
            "max_sdk_version": None,
            "dangerous": False,
        }
    ]
    metadata = [{"name": "com.example.API_KEY", "value": "123"}]
    runtime_metrics = compute_runtime_metrics(
        ["android.permission.INTERNET"],
        ["https://example.com"],
        ["/data/a.txt"],
    )
    metrics = calculate_derived_metrics(
        perm_details,
        comps,
        {"minSdkVersion": 21, "targetSdkVersion": 30},
        [{"name": "android.hardware.camera", "required": False}],
        metadata,
        runtime_metrics,
    )
    risk = calculate_risk_score(metrics, {})
    diff = {
        "added_permissions": ["android.permission.CAMERA"],
        "removed_permissions": [],
        "added_components": {"activity": ["New"]},
        "removed_components": {},
    }
    report = write_report(
        tmp_path,
        ["android.permission.INTERNET"],
        perm_details,
        ["Sample.java:10"],
        comps,
        {"minSdkVersion": 21, "targetSdkVersion": 30},
        [{"name": "android.hardware.camera", "required": False}],
        {"debuggable": True},
        metadata,
        metrics,
        risk,
<<<<<<< HEAD
        {"Sample.java": ["TestRule"]},
=======
        diff,
>>>>>>> 37635f57
    )
    data = json.loads(report.read_text())
    assert "android.permission.INTERNET" in str(data)
    assert "Sample.java:10" in str(data)
    assert "Main" in str(data)
    assert "minSdkVersion" in str(data)
    assert "android.hardware.camera" in str(data)
    assert "debuggable" in str(data)
    assert "com.example.API_KEY" in str(data)
    assert "permission_density" in str(data)
    assert "feature_count" in str(data)
    assert "risk" in str(data)
    assert "rationale" in str(data)
    assert "permission_prefix_counts" in data["metrics"]
<<<<<<< HEAD
    assert data["yara_matches"]["Sample.java"] == ["TestRule"]
=======
    assert data["diff"]["added_permissions"] == ["android.permission.CAMERA"]
    assert data["diff"]["added_components"]["activity"] == ["New"]
>>>>>>> 37635f57


def test_calculate_derived_metrics():
    perm_details = [
        {"name": "android.permission.INTERNET", "dangerous": False},
        {"name": "android.permission.READ_CONTACTS", "dangerous": True},
    ]
    comps = {
        "activity": [
            {"name": "MainActivity", "exported": True, "permission": ""},
            {"name": "OtherActivity", "exported": False, "permission": ""},
        ],
        "service": [],
        "receiver": [],
        "provider": [],
    }
    sdk_info = {"minSdkVersion": 21, "targetSdkVersion": 30}
    features = [{"name": "android.hardware.camera", "required": False}]
    metadata = [{"name": "com.example.API_KEY", "value": "123"}]
    runtime_metrics = {
        "permission_usage_counts": {"android.permission.INTERNET": 3},
        "network_endpoints": ["https://example.com"],
        "filesystem_writes": ["/data/a.txt"],
    }
    metrics = calculate_derived_metrics(
        perm_details, comps, sdk_info, features, metadata, runtime_metrics
    )
    assert metrics["permission_density"] == 0.5
    assert metrics["component_exposure"] == 0.5
    assert metrics["total_permission_count"] == 2
    assert metrics["dangerous_permission_count"] == 1
    assert metrics["total_component_count"] == 2
    assert metrics["exported_component_count"] == 1
    assert metrics["feature_count"] == 1
    assert metrics["metadata_count"] == 1
    assert metrics["min_sdk"] == 21
    assert metrics["target_sdk"] == 30
    assert metrics["runtime_permission_count"] == 1
    assert metrics["unused_permission_count"] == 1
    assert metrics["runtime_permission_coverage"] == 0.5
    assert metrics["network_endpoint_count"] == 1
    assert metrics["filesystem_write_count"] == 1
    assert metrics["sdk_span"] == 9
    assert metrics["permission_prefix_counts"]["READ"] == 1<|MERGE_RESOLUTION|>--- conflicted
+++ resolved
@@ -45,7 +45,11 @@
         "tag": "uses-permission",
         "max_sdk_version": 28,
     } in details
-    assert any(d["tag"] == "uses-permission-sdk-23" and d["name"] == "android.permission.READ_CONTACTS" for d in details)
+    assert any(
+        d["tag"] == "uses-permission-sdk-23"
+        and d["name"] == "android.permission.READ_CONTACTS"
+        for d in details
+    )
 
 
 def test_categorize_permissions():
@@ -60,7 +64,7 @@
 
 def test_scan_for_secrets(tmp_path: Path):
     sample = tmp_path / "Sample.java"
-    sample.write_text("String API_KEY = \"abc\";")
+    sample.write_text('String API_KEY = "abc";')
     results = scan_for_secrets(tmp_path)
     assert results and "Sample.java" in results[0]
 
@@ -150,13 +154,17 @@
         metadata,
         runtime_metrics,
     )
+
+    # risk_scoring returns {"score", "rationale", "breakdown"}; it is merged into metrics.
     risk = calculate_risk_score(metrics, {})
+
     diff = {
         "added_permissions": ["android.permission.CAMERA"],
         "removed_permissions": [],
         "added_components": {"activity": ["New"]},
         "removed_components": {},
     }
+
     report = write_report(
         tmp_path,
         ["android.permission.INTERNET"],
@@ -169,13 +177,12 @@
         metadata,
         metrics,
         risk,
-<<<<<<< HEAD
-        {"Sample.java": ["TestRule"]},
-=======
+        {"Sample.java": ["TestRule"]},  # yara_matches
         diff,
->>>>>>> 37635f57
     )
     data = json.loads(report.read_text())
+
+    # smoke checks (presence)
     assert "android.permission.INTERNET" in str(data)
     assert "Sample.java:10" in str(data)
     assert "Main" in str(data)
@@ -185,15 +192,18 @@
     assert "com.example.API_KEY" in str(data)
     assert "permission_density" in str(data)
     assert "feature_count" in str(data)
-    assert "risk" in str(data)
+
+    # risk fields (merged into metrics; no "risk" key expected)
+    assert "score" in str(data)
     assert "rationale" in str(data)
+
+    # derived extras
     assert "permission_prefix_counts" in data["metrics"]
-<<<<<<< HEAD
+
+    # both optional sections present
     assert data["yara_matches"]["Sample.java"] == ["TestRule"]
-=======
     assert data["diff"]["added_permissions"] == ["android.permission.CAMERA"]
     assert data["diff"]["added_components"]["activity"] == ["New"]
->>>>>>> 37635f57
 
 
 def test_calculate_derived_metrics():
