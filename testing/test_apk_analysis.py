--- conflicted
+++ resolved
@@ -13,11 +13,8 @@
     write_report,
     calculate_derived_metrics,
 )
-<<<<<<< HEAD
+from sandbox import compute_runtime_metrics
 from analysis_scoring import calculate_risk_score
-=======
-from sandbox import compute_runtime_metrics
->>>>>>> 198fe560
 
 
 def test_extract_permissions():
@@ -164,11 +161,7 @@
         {"debuggable": True},
         metadata,
         metrics,
-<<<<<<< HEAD
         risk,
-=======
-        runtime_metrics,
->>>>>>> 198fe560
     )
     data = report.read_text()
     assert "android.permission.INTERNET" in data
@@ -180,12 +173,8 @@
     assert "com.example.API_KEY" in data
     assert "permission_density" in data
     assert "feature_count" in data
-<<<<<<< HEAD
     assert "risk" in data
     assert "rationale" in data
-=======
-    assert "network_endpoint_count" in data
->>>>>>> 198fe560
 
 
 def test_calculate_derived_metrics():
