"""Status line utilities for terminal output."""

from __future__ import annotations

import sys
from typing import TextIO

from .config import USE_COLOR, ts as _ts

OK = "[OK]"
INF = "[*]"
NOTE = "[.]"
WARN = "[!]"
ERR = "[X]"

COLOR_PREFIX = {
    OK: "\033[32m",
    INF: "\033[36m",
    NOTE: "\033[36m",
    WARN: "\033[33m",
    ERR: "\033[31m",
}
RESET = "\033[0m"


def _emit(prefix: str, msg: str, *, ts: bool = False, stream: TextIO = sys.stdout) -> None:
    """Internal helper to print a prefixed message."""

    color = COLOR_PREFIX.get(prefix, "") if USE_COLOR else ""
    pre = f"{color}{prefix}{RESET}" if color else prefix
    stamp = f"{_ts()} | " if ts else ""
    print(f"{pre} {stamp}{msg}", file=stream)


def info(msg: str, *, ts: bool = False) -> None:
    """Print an informational status line."""
    _emit(INF, msg, ts=ts, stream=sys.stdout)


<<<<<<< HEAD
def note(msg: str, *, ts: bool = False) -> None:
    """Print a secondary informational status line."""
    _emit(NOTE, msg, ts=ts, stream=sys.stdout)


def good(msg: str, *, ts: bool = False) -> None:
=======
def ok(msg: str, *, ts: bool = False) -> None:
>>>>>>> 14c8ff20
    """Print a success status line."""
    _emit(OK, msg, ts=ts, stream=sys.stdout)


def warn(msg: str, *, ts: bool = False) -> None:
    """Print a warning status line."""
    _emit(WARN, msg, ts=ts, stream=sys.stderr)


def fail(msg: str, *, ts: bool = False) -> None:
    """Print an error status line."""
    _emit(ERR, msg, ts=ts, stream=sys.stderr)


def warning(msg: str, *, ts: bool = False) -> None:
    """Alias for :func:`warn` for clearer call sites."""
    warn(msg, ts=ts)


def error(msg: str, *, ts: bool = False) -> None:
    """Alias for :func:`fail` for clearer call sites."""
    fail(msg, ts=ts)<|MERGE_RESOLUTION|>--- conflicted
+++ resolved
@@ -2,10 +2,40 @@
 
 from __future__ import annotations
 
+import os
 import sys
+from datetime import datetime
 from typing import TextIO
 
-from .config import USE_COLOR, ts as _ts
+# Try to source settings from app_config if available, else fall back.
+try:
+    from app_config.app_config import USE_COLOR as _CFG_USE_COLOR  # type: ignore
+except Exception:
+    _CFG_USE_COLOR = None  # type: ignore[assignment]
+
+try:
+    from app_config.app_config import ts as _cfg_ts  # type: ignore
+except Exception:
+    _cfg_ts = None  # type: ignore[assignment]
+
+
+def _fallback_ts() -> str:
+    return datetime.now().strftime("%Y-%m-%d %H:%M:%S")
+
+
+# Timestamp function (prefer app_config, else local)
+_ts = _cfg_ts or _fallback_ts  # type: ignore[assignment]
+
+# Determine color usage:
+# - Respect app_config if provided
+# - Otherwise enable only on TTY and when NO_COLOR is not set
+if _CFG_USE_COLOR is not None:
+    USE_COLOR: bool = bool(_CFG_USE_COLOR)
+else:
+    try:
+        USE_COLOR = sys.stdout.isatty() and "NO_COLOR" not in os.environ
+    except Exception:
+        USE_COLOR = False
 
 OK = "[OK]"
 INF = "[*]"
@@ -14,19 +44,19 @@
 ERR = "[X]"
 
 COLOR_PREFIX = {
-    OK: "\033[32m",
-    INF: "\033[36m",
-    NOTE: "\033[36m",
-    WARN: "\033[33m",
-    ERR: "\033[31m",
+    OK: "\033[32m",   # green
+    INF: "\033[36m",  # cyan
+    NOTE: "\033[36m", # cyan
+    WARN: "\033[33m", # yellow
+    ERR: "\033[31m",  # red
 }
 RESET = "\033[0m"
 
 
 def _emit(prefix: str, msg: str, *, ts: bool = False, stream: TextIO = sys.stdout) -> None:
     """Internal helper to print a prefixed message."""
-
-    color = COLOR_PREFIX.get(prefix, "") if USE_COLOR else ""
+    use_color = USE_COLOR and hasattr(stream, "isatty") and stream.isatty()
+    color = COLOR_PREFIX.get(prefix, "") if use_color else ""
     pre = f"{color}{prefix}{RESET}" if color else prefix
     stamp = f"{_ts()} | " if ts else ""
     print(f"{pre} {stamp}{msg}", file=stream)
@@ -37,16 +67,7 @@
     _emit(INF, msg, ts=ts, stream=sys.stdout)
 
 
-<<<<<<< HEAD
-def note(msg: str, *, ts: bool = False) -> None:
-    """Print a secondary informational status line."""
-    _emit(NOTE, msg, ts=ts, stream=sys.stdout)
-
-
-def good(msg: str, *, ts: bool = False) -> None:
-=======
 def ok(msg: str, *, ts: bool = False) -> None:
->>>>>>> 14c8ff20
     """Print a success status line."""
     _emit(OK, msg, ts=ts, stream=sys.stdout)
 
@@ -61,11 +82,22 @@
     _emit(ERR, msg, ts=ts, stream=sys.stderr)
 
 
+# Backward-compatible aliases (do not remove yet)
+def note(msg: str, *, ts: bool = False) -> None:
+    """Alias for info (secondary informational line)."""
+    info(msg, ts=ts)
+
+
+def good(msg: str, *, ts: bool = False) -> None:
+    """Alias for ok (success line)."""
+    ok(msg, ts=ts)
+
+
 def warning(msg: str, *, ts: bool = False) -> None:
-    """Alias for :func:`warn` for clearer call sites."""
+    """Alias for warn (clearer call sites)."""
     warn(msg, ts=ts)
 
 
 def error(msg: str, *, ts: bool = False) -> None:
-    """Alias for :func:`fail` for clearer call sites."""
+    """Alias for fail (clearer call sites)."""
     fail(msg, ts=ts)