"""Helpers for formatted terminal output."""

from app_config import app_config as config

from .display import (
    banner,
    clear_screen,
    divider,
    header,
    print_app_banner,
    print_bullets,
    print_kv,
    print_menu,
    print_section,
    print_table,
    prompt_choice,
    render_menu,
    term_width,
    wrap_text,
)
<<<<<<< HEAD
from .status import error, fail, good, info, note, ok, warn, warning
=======

# Canonical status helpers
from .status import info, ok, warn, fail, note, warning, error

# Backward-compatible alias
def good(*args, **kwargs):
    """Alias for ok()."""
    return ok(*args, **kwargs)

>>>>>>> 1fdb7be3

__all__ = [
    "banner",
    "clear_screen",
    "divider",
    "header",
    "print_app_banner",
    "print_bullets",
    "print_kv",
    "print_menu",
    "print_section",
    "prompt_choice",
    "render_menu",
    "term_width",
    "wrap_text",
    "print_table",
    # status helpers (canonical)
    "info",
    "ok",
    "warn",
    "fail",
    "note",
<<<<<<< HEAD
=======
    # aliases
>>>>>>> 1fdb7be3
    "good",
    "warning",
    "error",
]<|MERGE_RESOLUTION|>--- conflicted
+++ resolved
@@ -18,9 +18,6 @@
     term_width,
     wrap_text,
 )
-<<<<<<< HEAD
-from .status import error, fail, good, info, note, ok, warn, warning
-=======
 
 # Canonical status helpers
 from .status import info, ok, warn, fail, note, warning, error
@@ -30,7 +27,6 @@
     """Alias for ok()."""
     return ok(*args, **kwargs)
 
->>>>>>> 1fdb7be3
 
 __all__ = [
     "banner",
@@ -53,11 +49,8 @@
     "warn",
     "fail",
     "note",
-<<<<<<< HEAD
-=======
-    # aliases
->>>>>>> 1fdb7be3
-    "good",
     "warning",
     "error",
+    # aliases
+    "good",
 ]