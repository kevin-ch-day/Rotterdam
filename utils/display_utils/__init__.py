--- conflicted
+++ resolved
@@ -16,12 +16,7 @@
     term_width,
     wrap_text,
 )
-<<<<<<< HEAD
-from .status import fail, good, info, warn
-from . import config
-=======
 from .status import fail, ok, info, warn
->>>>>>> a1203a83
 
 __all__ = [
     "banner",
@@ -42,5 +37,4 @@
     "ok",
     "warn",
     "fail",
-    "config",
 ]