--- conflicted
+++ resolved
@@ -20,11 +20,7 @@
 from app_config import app_config
 
 from . import table as tables
-<<<<<<< HEAD
-from .status import fail, good, info, note, warn
-=======
-from .status import info, ok, warn, fail
->>>>>>> 1fdb7be3
+from .status import info, ok, warn, fail, note
 
 # -----------------------------
 # Terminal / layout
@@ -111,15 +107,9 @@
 ) -> str:
     """Return a framed ASCII menu string.
 
-<<<<<<< HEAD
-    The menu is rendered inside a simple ASCII box. ``serial`` can be
-    supplied to show contextual information (e.g. the connected device
-    serial).
-=======
     The menu is rendered inside a simple ASCII box.
     ``serial`` can be supplied to show contextual information (e.g. the
     connected device serial).
->>>>>>> 1fdb7be3
     """
     hdr = title.strip()
     if serial:
@@ -134,11 +124,7 @@
     sep = "+" + "-" * (width - 2) + "+"
     bottom = "+" + "-" * (width - 2) + "+"
 
-<<<<<<< HEAD
-    lines = [top, f"| {header.ljust(width - 4)} |", sep]
-=======
     lines = [top, f"| {hdr.ljust(width - 4)} |", sep]
->>>>>>> 1fdb7be3
     for line in body:
         lines.append(f"| {line.ljust(width - 4)} |")
     lines.append(bottom)
