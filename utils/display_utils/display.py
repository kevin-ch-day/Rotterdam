--- conflicted
+++ resolved
@@ -1,6 +1,5 @@
 #!/usr/bin/env python3
 # File: utils/display_utils/display.py
-# display.py
 """
 General display utilities for Android Tool.
 - ASCII-only (no external deps)
@@ -20,15 +19,12 @@
 
 from app_config import app_config
 from . import table as tables
-<<<<<<< HEAD
-from .status import error, fail, good, info, note, warn, warning
-=======
 from .status import info, ok, warn, fail
->>>>>>> 14c8ff20
 
 # -----------------------------
 # Terminal / layout
 # -----------------------------
+
 
 def term_width(default: int = 80) -> int:
     """Best-effort terminal width (falls back safely)."""
@@ -55,7 +51,7 @@
 
 def banner(title: str, subtitle: Optional[str] = None, boxed: bool = False) -> str:
     """
-    Top banner. If boxed=True, uses a box; else wide dividers.
+    Top banner. If boxed=True, uses an ASCII box; else wide dividers.
     """
     title = title.strip()
     w = term_width()
@@ -83,17 +79,16 @@
     os.system("cls" if os.name == "nt" else "clear")
 
 
-# Status line helpers re-exported from :mod:`core.status`
-
-
 # -----------------------------
 # Convenience wrappers
 # -----------------------------
+
 
 def print_app_banner(subtitle: Optional[str] = None, *, boxed: bool = False) -> None:
     """Standard app banner using project metadata."""
     title = f"{app_config.APP_NAME} v{app_config.APP_VERSION}"
     print(banner(title, subtitle=subtitle, boxed=boxed))
+
 
 def print_section(title: str, underline: str = "=") -> None:
     """Section header with a blank line around it."""
@@ -109,29 +104,28 @@
     *,
     serial: Optional[str] = None,
 ) -> str:
-    """Return a framed menu string.
-
-    The menu is rendered inside a simple box using box-drawing characters.
+    """Return a framed ASCII menu string.
+
+    The menu is rendered inside a simple ASCII box.
     ``serial`` can be supplied to show contextual information (e.g. the
     connected device serial).
     """
-
-    header = title.strip()
+    hdr = title.strip()
     if serial:
-        header = f"{header} (serial: {serial})"
+        hdr = f"{hdr} (serial: {serial})"
 
     # Determine width based on longest line
     body = [f"[{i}] {opt}" for i, opt in enumerate(options, start=1)]
     body.append(f"[0] {exit_label}")
-    width = max(len(header), *(len(line) for line in body)) + 4
-
-    top = "╭" + "─" * (width - 2) + "╮"
-    sep = "├" + "─" * (width - 2) + "┤"
-    bottom = "╰" + "─" * (width - 2) + "╯"
-
-    lines = [top, f"│ {header.ljust(width - 4)} │", sep]
+    width = max(len(hdr), *(len(line) for line in body)) + 4
+
+    top = "+" + "-" * (width - 2) + "+"
+    sep = "+" + "-" * (width - 2) + "+"
+    bottom = "+" + "-" * (width - 2) + "+"
+
+    lines = [top, f"| {hdr.ljust(width - 4)} |", sep]
     for line in body:
-        lines.append(f"│ {line.ljust(width - 4)} │")
+        lines.append(f"| {line.ljust(width - 4)} |")
     lines.append(bottom)
     return "\n".join(lines)
 
@@ -158,10 +152,9 @@
     Returns
     -------
     str
-        The chosen option. ``"q"`` is returned if the user requests to quit
-        via ``q``/``Q`` or triggers EOF/KeyboardInterrupt.
-    """
-
+        The chosen option. "q" is returned if the user requests to quit
+        via q/Q or triggers EOF/KeyboardInterrupt.
+    """
     options = {str(opt) for opt in valid_options}
 
     while True:
@@ -188,6 +181,7 @@
 # -----------------------------
 # Menu helpers
 # -----------------------------
+
 
 def show_menu(
     title: str,
@@ -247,11 +241,13 @@
 # Simple text helpers
 # -----------------------------
 
+
 def print_bullets(items: Iterable[str], bullet: str = " - ") -> None:
     """Print a simple bullet list."""
     for it in items:
         print(f"{bullet}{it}")
 
+
 def print_kv(pairs: Sequence[tuple[str, Any]], key_pad: int = 18) -> None:
     """
     Print aligned key/value lines.
@@ -262,11 +258,13 @@
         val = "" if v is None else str(v)
         print(f"{key:<{key_pad}} : {val}")
 
+
 def wrap_text(text: str, width: Optional[int] = None) -> str:
     """Wrap a long string to terminal width."""
     w = width or (term_width() - 2)
     return "\n".join(wrap(text, w))
 
+
 # -----------------------------
 # Re-export table utilities
 # -----------------------------
