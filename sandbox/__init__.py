--- conflicted
+++ resolved
@@ -1,27 +1,37 @@
 """Sandbox runtime analysis utilities."""
 
+from __future__ import annotations
+
+# Core utilities (stable modules)
 from .runtime import run_analysis
-from .runner import run_sandbox
-from .permission_monitor import collect_permissions
-from .network import sniff_network
 from .metrics import compute_runtime_metrics
-from .sandbox_runner import run_sandbox
-from .permission_monitor import collect_permissions
-from .network_sniffer import sniff_network
 from .analysis import analyze_apk
 
+# Back-compat shims for renamed modules
+# Prefer new names; fall back to legacy ones if the refactor isn't complete.
+try:  # New name after refactor
+    from .sandbox_runner import run_sandbox as _run_sandbox
+except ImportError:  # Legacy name
+    from .runner import run_sandbox as _run_sandbox
+
+try:  # New name after refactor
+    from .network_sniffer import sniff_network as _sniff_network
+except ImportError:  # Legacy name
+    from .network import sniff_network as _sniff_network
+
+# This module name appears consistent across branches; import directly.
+from .permission_monitor import collect_permissions as _collect_permissions
+
+# Public API (assign to stable exported names)
+run_sandbox = _run_sandbox
+sniff_network = _sniff_network
+collect_permissions = _collect_permissions
+
 __all__ = [
-<<<<<<< HEAD
+    "run_analysis",
     "run_sandbox",
     "collect_permissions",
     "sniff_network",
-    "run_analysis",
     "compute_runtime_metrics",
-=======
-    "compute_runtime_metrics",
-    "run_sandbox",
-    "collect_permissions",
-    "sniff_network",
     "analyze_apk",
->>>>>>> cf73467f
 ]