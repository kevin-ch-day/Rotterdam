from __future__ import annotations

<<<<<<< HEAD
"""Database engine and session helpers for MySQL storage.

The database configuration is loaded from a ``.env`` file located at the
project root. ``DATABASE_URL`` must be provided in this file or as an
environment variable. No additional dependencies are required; a minimal
``.env`` parser is included below.
"""
=======
from typing import List, Optional
import datetime as _dt
>>>>>>> 9a815394

import contextlib
import os
from pathlib import Path
import time
from typing import Iterator

from sqlalchemy import create_engine, text
from sqlalchemy.engine import Engine
from sqlalchemy.orm import Session, sessionmaker


<<<<<<< HEAD
def _load_database_url() -> str:
    """Load ``DATABASE_URL`` from environment or ``.env`` file.
=======
from .models import Base, RiskReport, Analysis
>>>>>>> 9a815394

    If no value is found, a development default is returned so that imports
    do not fail during testing. The default uses the MySQL connector driver
    and matches the previous hard-coded DSN.
    """

    url = os.getenv("DATABASE_URL")
    if not url:
        env_path = Path(__file__).resolve().parents[1] / ".env"
        if env_path.exists():
            for line in env_path.read_text(encoding="utf-8").splitlines():
                line = line.strip()
                if not line or line.startswith("#") or "=" not in line:
                    continue
                key, value = line.split("=", 1)
                os.environ.setdefault(key.strip(), value.strip())
            url = os.getenv("DATABASE_URL")
    if not url:
        url = (
            "mysql+mysqlconnector://rotterdam_user:ChangeMe@127.0.0.1:3306/rotterdam"
        )
    return url


# Cached DSN for reuse by downstream modules
DATABASE_URL = _load_database_url()


_engine: Engine | None = None
_SessionLocal: sessionmaker | None = None


def get_engine():
    global _engine, _SessionLocal
    if _engine is None:
        _engine = create_engine(
            DATABASE_URL,
            pool_pre_ping=True,
            pool_size=5,
            max_overflow=10,
            pool_recycle=1800,
            echo=False,
            future=True,
            connect_args={"connection_timeout": 3},
        )
        _SessionLocal = sessionmaker(
            bind=_engine,
            autoflush=False,
            autocommit=False,
            expire_on_commit=False,
            future=True,
        )
<<<<<<< HEAD
    return _engine


def get_session() -> Session:
    if _SessionLocal is None:
        get_engine()
    return _SessionLocal()  # type: ignore[operator]


@contextlib.contextmanager
def session_scope() -> Iterator[Session]:
    """Transactional scope around a series of operations."""
    session = get_session()
    try:
        yield session
        session.commit()
    except Exception:
        session.rollback()
        raise
    finally:
        session.close()


def ping_db() -> tuple[bool, str, float]:
    """Return (ok, version_or_error, latency_ms)."""
    eng = get_engine()
    t0 = time.perf_counter()
    try:
        with eng.connect() as conn:
            ver = conn.execute(text("SELECT VERSION()")).scalar() or "unknown"
        ms = (time.perf_counter() - t0) * 1000.0
        return True, str(ver), ms
    except Exception as e:
        ms = (time.perf_counter() - t0) * 1000.0
        return False, f"{e.__class__.__name__}: {e}", ms
=======
        Base.metadata.create_all(engine)
    except SQLAlchemyError as exc:
        raise RuntimeError(f"Failed to initialise database: {exc}") from exc
    return sessionmaker(bind=engine, expire_on_commit=False, future=True)


class RiskReportRepository:
    """Simple repository for :class:`RiskReport` records."""

    def __init__(
        self, session_factory: sessionmaker | None = None, *, db_url: str | None = None
    ):
        self._session_factory = session_factory or init_db(db_url)

    def _session(self) -> Session:
        return self._session_factory()

    # CRUD operations
    def add_report(
        self,
        package_name: str,
        score: float,
        rationale: str,
        breakdown: dict,
    ) -> RiskReport:
        with self._session() as session:
            report = RiskReport(
                package_name=package_name,
                score=score,
                rationale=rationale,
                breakdown=breakdown,
            )
            session.add(report)
            session.commit()
            session.refresh(report)
            return report

    def get_report(self, report_id: int) -> Optional[RiskReport]:
        with self._session() as session:
            return session.get(RiskReport, report_id)

    def list_reports(self, package_name: str | None = None) -> List[RiskReport]:
        with self._session() as session:
            stmt = select(RiskReport)
            if package_name:
                stmt = stmt.where(RiskReport.package_name == package_name)
            stmt = stmt.order_by(RiskReport.created_at.desc())
            return list(session.scalars(stmt))

    def get_latest(self, package_name: str) -> Optional[RiskReport]:
        reports = self.list_reports(package_name)
        return reports[0] if reports else None

    def delete(self, report_id: int) -> None:
        with self._session() as session:
            report = session.get(RiskReport, report_id)
            if report is not None:
                session.delete(report)
                session.commit()


class AnalysisRepository:
    """Repository for persisting :class:`Analysis` records."""

    def __init__(
        self, session_factory: sessionmaker | None = None, *, db_url: str | None = None
    ):
        self._session_factory = session_factory or init_db(db_url)

    def _session(self) -> Session:
        return self._session_factory()

    def upsert(self, target: str, report_path: str) -> Analysis:
        """Insert or update an analysis record for ``target``."""
        with self._session() as session:
            stmt = select(Analysis).where(Analysis.target == target)
            record = session.scalars(stmt).first()
            if record:
                record.report_path = report_path
                record.created_at = _dt.datetime.utcnow()
            else:
                record = Analysis(target=target, report_path=report_path)
                session.add(record)
            session.commit()
            session.refresh(record)
            return record
>>>>>>> 9a815394
<|MERGE_RESOLUTION|>--- conflicted
+++ resolved
@@ -1,17 +1,14 @@
 from __future__ import annotations
 
-<<<<<<< HEAD
 """Database engine and session helpers for MySQL storage.
 
 The database configuration is loaded from a ``.env`` file located at the
 project root. ``DATABASE_URL`` must be provided in this file or as an
-environment variable. No additional dependencies are required; a minimal
-``.env`` parser is included below.
+environment variable. A minimal ``.env`` parser is included below.
+
+Default fallback (for dev/tests):
+    mysql+mysqlconnector://rotterdam_user:ChangeMe@127.0.0.1:3306/rotterdam
 """
-=======
-from typing import List, Optional
-import datetime as _dt
->>>>>>> 9a815394
 
 import contextlib
 import os
@@ -24,18 +21,12 @@
 from sqlalchemy.orm import Session, sessionmaker
 
 
-<<<<<<< HEAD
 def _load_database_url() -> str:
     """Load ``DATABASE_URL`` from environment or ``.env`` file.
-=======
-from .models import Base, RiskReport, Analysis
->>>>>>> 9a815394
 
     If no value is found, a development default is returned so that imports
-    do not fail during testing. The default uses the MySQL connector driver
-    and matches the previous hard-coded DSN.
+    do not fail during testing. The default uses the mysql-connector driver.
     """
-
     url = os.getenv("DATABASE_URL")
     if not url:
         env_path = Path(__file__).resolve().parents[1] / ".env"
@@ -47,22 +38,21 @@
                 key, value = line.split("=", 1)
                 os.environ.setdefault(key.strip(), value.strip())
             url = os.getenv("DATABASE_URL")
+
     if not url:
-        url = (
-            "mysql+mysqlconnector://rotterdam_user:ChangeMe@127.0.0.1:3306/rotterdam"
-        )
+        url = "mysql+mysqlconnector://rotterdam_user:ChangeMe@127.0.0.1:3306/rotterdam"
     return url
 
 
 # Cached DSN for reuse by downstream modules
 DATABASE_URL = _load_database_url()
 
-
 _engine: Engine | None = None
 _SessionLocal: sessionmaker | None = None
 
 
-def get_engine():
+def get_engine() -> Engine:
+    """Return a singleton SQLAlchemy Engine."""
     global _engine, _SessionLocal
     if _engine is None:
         _engine = create_engine(
@@ -73,6 +63,7 @@
             pool_recycle=1800,
             echo=False,
             future=True,
+            # mysql-connector-python supports this; harmless for others using this DSN.
             connect_args={"connection_timeout": 3},
         )
         _SessionLocal = sessionmaker(
@@ -82,11 +73,12 @@
             expire_on_commit=False,
             future=True,
         )
-<<<<<<< HEAD
     return _engine
 
 
 def get_session() -> Session:
+    """Return a new Session bound to the singleton engine."""
+    global _SessionLocal
     if _SessionLocal is None:
         get_engine()
     return _SessionLocal()  # type: ignore[operator]
@@ -94,7 +86,7 @@
 
 @contextlib.contextmanager
 def session_scope() -> Iterator[Session]:
-    """Transactional scope around a series of operations."""
+    """Provide a transactional scope around a series of operations."""
     session = get_session()
     try:
         yield session
@@ -107,7 +99,7 @@
 
 
 def ping_db() -> tuple[bool, str, float]:
-    """Return (ok, version_or_error, latency_ms)."""
+    """Ping the DB and return (ok, version_or_error, latency_ms)."""
     eng = get_engine()
     t0 = time.perf_counter()
     try:
@@ -117,92 +109,4 @@
         return True, str(ver), ms
     except Exception as e:
         ms = (time.perf_counter() - t0) * 1000.0
-        return False, f"{e.__class__.__name__}: {e}", ms
-=======
-        Base.metadata.create_all(engine)
-    except SQLAlchemyError as exc:
-        raise RuntimeError(f"Failed to initialise database: {exc}") from exc
-    return sessionmaker(bind=engine, expire_on_commit=False, future=True)
-
-
-class RiskReportRepository:
-    """Simple repository for :class:`RiskReport` records."""
-
-    def __init__(
-        self, session_factory: sessionmaker | None = None, *, db_url: str | None = None
-    ):
-        self._session_factory = session_factory or init_db(db_url)
-
-    def _session(self) -> Session:
-        return self._session_factory()
-
-    # CRUD operations
-    def add_report(
-        self,
-        package_name: str,
-        score: float,
-        rationale: str,
-        breakdown: dict,
-    ) -> RiskReport:
-        with self._session() as session:
-            report = RiskReport(
-                package_name=package_name,
-                score=score,
-                rationale=rationale,
-                breakdown=breakdown,
-            )
-            session.add(report)
-            session.commit()
-            session.refresh(report)
-            return report
-
-    def get_report(self, report_id: int) -> Optional[RiskReport]:
-        with self._session() as session:
-            return session.get(RiskReport, report_id)
-
-    def list_reports(self, package_name: str | None = None) -> List[RiskReport]:
-        with self._session() as session:
-            stmt = select(RiskReport)
-            if package_name:
-                stmt = stmt.where(RiskReport.package_name == package_name)
-            stmt = stmt.order_by(RiskReport.created_at.desc())
-            return list(session.scalars(stmt))
-
-    def get_latest(self, package_name: str) -> Optional[RiskReport]:
-        reports = self.list_reports(package_name)
-        return reports[0] if reports else None
-
-    def delete(self, report_id: int) -> None:
-        with self._session() as session:
-            report = session.get(RiskReport, report_id)
-            if report is not None:
-                session.delete(report)
-                session.commit()
-
-
-class AnalysisRepository:
-    """Repository for persisting :class:`Analysis` records."""
-
-    def __init__(
-        self, session_factory: sessionmaker | None = None, *, db_url: str | None = None
-    ):
-        self._session_factory = session_factory or init_db(db_url)
-
-    def _session(self) -> Session:
-        return self._session_factory()
-
-    def upsert(self, target: str, report_path: str) -> Analysis:
-        """Insert or update an analysis record for ``target``."""
-        with self._session() as session:
-            stmt = select(Analysis).where(Analysis.target == target)
-            record = session.scalars(stmt).first()
-            if record:
-                record.report_path = report_path
-                record.created_at = _dt.datetime.utcnow()
-            else:
-                record = Analysis(target=target, report_path=report_path)
-                session.add(record)
-            session.commit()
-            session.refresh(record)
-            return record
->>>>>>> 9a815394
+        return False, f"{e.__class__.__name__}: {e}", ms