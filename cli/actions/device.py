from __future__ import annotations

import csv
import json
import re
from dataclasses import asdict
from typing import Optional

<<<<<<< HEAD
from reports import ieee

from core import renderers
from devices import packages, processes, selection, service
=======
from core import renderers
from devices import discovery, packages, processes, selection
from reporting import ieee
>>>>>>> 44e14997
from utils.display_utils import display

from .utils import action_context as _action_context
from .utils import logger


def show_connected_devices() -> None:
    """List connected devices using basic ``adb devices`` output."""
    with _action_context("show_connected_devices"):
        logger.info("show_connected_devices")
        try:
            devs = [asdict(d) for d in service.discover()]
        except RuntimeError as e:
            logger.exception("failed to check connected devices")
            display.fail(str(e))
            return

        display.print_section("ADB Devices")
        if not devs:
            logger.info("no devices attached")
            print("No devices attached.")
            return

        renderers.print_basic_device_table(devs)


def show_detailed_devices() -> None:
    """List devices with manufacturer and OS details."""
    with _action_context("show_detailed_devices"):
        logger.info("show_detailed_devices")
        try:
            detailed = [asdict(d) for d in service.discover()]
        except RuntimeError as e:
            logger.exception("failed to list detailed devices")
            display.fail(str(e))
            return

        if not detailed:
            logger.info("no devices attached")
            display.print_section("Connected Devices (Detailed)")
            print("No devices attached.")
            return

        report = ieee.format_device_inventory(detailed)
        logger.info("found %d devices", len(detailed))
        print(report)


def list_installed_packages(
    serial: str,
    *,
    user: bool = False,
    system: bool = False,
    high_value: bool = False,
    regex: Optional[str] = None,
    csv_path: Optional[str] = None,
    json_path: Optional[str] = None,
    limit: Optional[int] = None,
) -> None:
    """Display packages installed on the device."""
    with _action_context("list_installed_packages", device_serial=serial):
        logger.info("list_installed_packages")
        try:
            pkg_info = service.list_packages(serial)
        except RuntimeError as e:
            logger.exception("failed to inventory packages")
            display.fail(str(e))
            return

        if user:
            pkg_info = [p for p in pkg_info if not p.get("system")]
        if system:
            pkg_info = [p for p in pkg_info if p.get("system")]
        if high_value:
            pkg_info = [p for p in pkg_info if p.get("high_value")]
        if regex:
            try:
                pattern = re.compile(regex)
                pkg_info = [p for p in pkg_info if pattern.search(p.get("package", ""))]
            except re.error as exc:
                display.fail(f"Invalid regex: {exc}")
                return

        pkg_info.sort(
            key=lambda p: (
                0 if p.get("high_value") else 1,
                0 if not p.get("system") else 1,
                p.get("package", ""),
            )
        )
        if limit is not None:
            pkg_info = pkg_info[:limit]

        display.print_section("Application Inventory")
        if not pkg_info:
            logger.info("no packages found")
            print("No packages found.")
            return

        renderers.print_package_inventory(pkg_info)

        if csv_path:
            try:
                with open(csv_path, "w", newline="", encoding="utf-8") as f:
                    writer = csv.DictWriter(
                        f,
                        fieldnames=[
                            "package",
                            "version_name",
                            "installer",
                            "uid",
                            "system",
                            "priv",
                            "high_value",
                        ],
                    )
                    writer.writeheader()
                    writer.writerows(pkg_info)
            except OSError as e:
                display.fail(f"Failed to write CSV: {e}")

        if json_path:
            try:
                with open(json_path, "w", encoding="utf-8") as f:
                    json.dump(pkg_info, f, indent=2)
            except OSError as e:
                display.fail(f"Failed to write JSON: {e}")


def scan_dangerous_permissions(serial: str) -> None:
    """Scan packages for dangerous permissions and display results."""
    with _action_context("scan_dangerous_permissions", device_serial=serial):
        logger.info("scan_dangerous_permissions")
        try:
            risky = packages.scan_for_dangerous_permissions(serial)
        except RuntimeError as e:
            logger.exception("permission scan failed")
            display.fail(str(e))
            return

        display.print_section("Apps with Dangerous Permissions")
        if not risky:
            logger.info("no apps with dangerous permissions")
            print("No apps requesting dangerous permissions found.")
            return
        renderers.print_permission_scan(risky)


def scan_for_devices() -> None:
    """Rescan ADB for devices and display the results."""
    with _action_context("scan_for_devices"):
        logger.info("scan_for_devices")
        try:
            detailed = selection.refresh_devices()
        except RuntimeError as e:
            logger.exception("device scan failed")
            display.fail(str(e))
            return

        display.print_section("Scan Results")
        if not detailed:
            logger.info("no devices discovered")
            print("No devices discovered.")
            return

        renderers.print_basic_device_table(detailed)


def export_device_report(serial: str) -> None:
    """Placeholder for exporting a device report."""
    display.info("Export device report not implemented yet.")


def quick_security_scan(serial: str) -> None:
    """Placeholder for quick security scan."""
    display.info("Quick security scan not implemented yet.")


def list_running_processes(serial: str) -> None:
    """List running processes on the device."""
    with _action_context("list_running_processes", device_serial=serial):
        logger.info("list_running_processes")
        try:
            procs = processes.list_processes(serial)
        except RuntimeError as e:
            logger.exception("process listing failed")
            display.fail(str(e))
            return

        display.print_section("Running Processes")
        if not procs:
            logger.info("no process data available")
            print("No process data available.")
            return
        renderers.print_process_table(procs)<|MERGE_RESOLUTION|>--- conflicted
+++ resolved
@@ -6,17 +6,10 @@
 from dataclasses import asdict
 from typing import Optional
 
-<<<<<<< HEAD
-from reports import ieee
-
 from core import renderers
 from devices import packages, processes, selection, service
-=======
-from core import renderers
-from devices import discovery, packages, processes, selection
-from reporting import ieee
->>>>>>> 44e14997
 from utils.display_utils import display
+from utils.reporting_utils import ieee
 
 from .utils import action_context as _action_context
 from .utils import logger
