--- conflicted
+++ resolved
@@ -6,13 +6,7 @@
 from dataclasses import asdict
 from typing import Optional
 
-<<<<<<< HEAD
-from devices import discovery, packages, processes, selection
-from reports import ieee
-=======
-from core import renderers
 from devices import packages, processes, selection, service
->>>>>>> 29a6d43d
 from utils.display_utils import display
 from utils.reporting_utils import ieee
 
@@ -274,11 +268,6 @@
             logger.info("no process data available")
             print("No process data available.")
             return
-<<<<<<< HEAD
-        rows = [
-            [p.get("pid", ""), p.get("user", ""), p.get("name", "")] for p in procs
-        ]
-        display.print_table(rows, headers=["PID", "User", "Name"])
-=======
-        renderers.print_process_table(procs)
->>>>>>> 29a6d43d
+
+        rows = [[p.get("pid", ""), p.get("user", ""), p.get("name", "")] for p in procs]
+        display.print_table(rows, headers=["PID", "User", "Name"])