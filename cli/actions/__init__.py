"""Collection of CLI action helpers split across modules."""

<<<<<<< HEAD
from .analysis import (
    analyze_apk_path,
    analyze_installed_app,
    explore_installed_app,
    sandbox_analyze_apk,
)
=======
from .analysis import analyze_apk_path, analyze_installed_app
>>>>>>> 88573838
from .device import (
    export_device_report,
    list_installed_packages,
    list_running_processes,
    quick_security_scan,
    scan_dangerous_permissions,
    scan_for_devices,
    show_connected_devices,
    show_detailed_devices,
)
from .server import launch_web_app, run_server, show_database_status
from .system import run_doctor, run_health_check

__all__ = [
    "run_doctor",
    "run_health_check",
    "show_connected_devices",
    "show_detailed_devices",
    "list_installed_packages",
    "scan_dangerous_permissions",
    "scan_for_devices",
    "list_running_processes",
    "export_device_report",
    "quick_security_scan",
    "analyze_apk_path",
    "analyze_installed_app",
    "launch_web_app",
    "run_server",
    "show_database_status",
]<|MERGE_RESOLUTION|>--- conflicted
+++ resolved
@@ -1,15 +1,16 @@
 """Collection of CLI action helpers split across modules."""
 
-<<<<<<< HEAD
-from .analysis import (
-    analyze_apk_path,
-    analyze_installed_app,
-    explore_installed_app,
-    sandbox_analyze_apk,
-)
-=======
+from __future__ import annotations
+
+# Analysis helpers (with optional extras)
 from .analysis import analyze_apk_path, analyze_installed_app
->>>>>>> 88573838
+try:
+    # Optional helpers that may not exist on all branches
+    from .analysis import explore_installed_app, sandbox_analyze_apk  # type: ignore
+except Exception:
+    explore_installed_app = None  # type: ignore[assignment]
+    sandbox_analyze_apk = None  # type: ignore[assignment]
+
 from .device import (
     export_device_report,
     list_installed_packages,
@@ -39,4 +40,10 @@
     "launch_web_app",
     "run_server",
     "show_database_status",
-]+]
+
+# Only export optional helpers if they exist
+if explore_installed_app:
+    __all__.append("explore_installed_app")
+if sandbox_analyze_apk:
+    __all__.append("sandbox_analyze_apk")