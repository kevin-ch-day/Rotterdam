--- conflicted
+++ resolved
@@ -13,6 +13,8 @@
 
 def device_online(serial: str) -> bool:
     """Return True if the device is online according to ``adb get-state``."""
+    if not serial:
+        return False
     adb = _adb_path()
     try:
         proc = _run_adb([adb, "-s", serial, "get-state"])
@@ -30,14 +32,8 @@
     options = [
         "List installed packages",
         "Scan installed apps for dangerous permissions",
-<<<<<<< HEAD
-        "Check Application Status",
-        "List running processes on selected device",
-        "Analyze a local APK for permissions and secrets",
-=======
         "List running processes",
         "Analyze a local APK (static)",
->>>>>>> 4b210d3d
         "Pull and analyze an installed app",
         "Sandbox analyze a local APK",
     ]
@@ -46,57 +42,17 @@
         return {
             "title": "Device Menu",
             "serial": serial,
-            "options": [
-                {"key": str(i + 1), "label": opt} for i, opt in enumerate(options)
-            ],
+            "options": [{"key": str(i + 1), "label": opt} for i, opt in enumerate(options)],
             "exit": "Back",
         }
 
-<<<<<<< HEAD
-    def handle_choice(choice: int, label: str) -> None:
-        nonlocal selected_serial
-        if choice == 1:
-            actions.show_connected_devices()
-        elif choice == 2:
-            selected_serial = selection.list_and_select_device() or ""
-        elif choice == 3:
-            actions.show_detailed_devices()
-        elif choice == 4:
-            selected_serial = _ensure_device_selected(selected_serial)
-            if selected_serial:
-                actions.list_installed_packages(selected_serial)
-        elif choice == 5:
-            selected_serial = _ensure_device_selected(selected_serial)
-            if selected_serial:
-                actions.scan_dangerous_permissions(selected_serial)
-        elif choice == 6:
-            actions.run_doctor()
-        elif choice == 7:
-            selected_serial = _ensure_device_selected(selected_serial)
-            if selected_serial:
-                actions.list_running_processes(selected_serial)
-        elif choice == 8:
-            actions.analyze_apk_path()
-        elif choice == 9:
-            selected_serial = _ensure_device_selected(selected_serial)
-            if selected_serial:
-                actions.analyze_installed_app(selected_serial)
-        elif choice == 10:
-            actions.sandbox_analyze_apk()
-        elif choice == 11:
-            selected_serial = _ensure_device_selected(selected_serial)
-            if selected_serial:
-                actions.explore_installed_app(selected_serial)
-        else:
-            display.warn(f"Unhandled choice: {choice}")
-        raise _RefreshMenu
-=======
     if not device_online(serial):
         display.warn(f"Device {serial} is no longer online.")
         return None
 
+    # Accept 0..len(options) and 'q' for quit
     valid = {str(i) for i in range(len(options) + 1)}
->>>>>>> 4b210d3d
+    valid.add("q")
 
     while True:
         if not device_online(serial):
@@ -157,9 +113,7 @@
     if json_mode:
         return {
             "title": "Main Menu",
-            "options": [
-                {"key": str(i + 1), "label": opt} for i, opt in enumerate(options)
-            ],
+            "options": [{"key": str(i + 1), "label": opt} for i, opt in enumerate(options)],
             "exit": "Exit",
         }
 
@@ -208,4 +162,4 @@
             display.warn("Invalid choice. Please try again.")
 
 
-__all__ = ["run_main_menu", "run_device_menu"]
+__all__ = ["run_main_menu", "run_device_menu"]