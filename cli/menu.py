"""CLI menus for the Android Tool."""

from __future__ import annotations

from typing import Any, Dict, Optional

from core import config, display, menu as core_menu
from devices import selection
from devices.adb import _adb_path, _run_adb

from . import actions


def device_online(serial: str) -> bool:
    """Return True if the device is online according to ``adb get-state``."""
    if not serial:
        return False
    adb = _adb_path()
    try:
        proc = _run_adb([adb, "-s", serial, "get-state"])
    except Exception:
        return False
    return (proc.stdout or "").strip() == "device"


def run_device_menu(serial: str, *, json_mode: bool = False) -> Optional[str | Dict[str, Any]]:
    """Launch the device submenu for a selected device."""
    if not serial:
        display.warn("No device serial provided.")
        return None

    options = [
        "List installed packages",
        "Scan installed apps for dangerous permissions",
<<<<<<< HEAD
        "List running processes on selected device",
        "Database",  # check connectivity and recent analyses
        "Analyze a local APK for permissions and secrets",
=======
        "List running processes",
        "Analyze a local APK (static)",
>>>>>>> 3c74c029
        "Pull and analyze an installed app",
        "Sandbox analyze a local APK",
    ]

    if json_mode:
        return {
            "title": "Device Menu",
            "serial": serial,
            "options": [{"key": str(i + 1), "label": opt} for i, opt in enumerate(options)],
            "exit": "Back",
        }

<<<<<<< HEAD
    def handle_choice(choice: int, label: str) -> None:
        nonlocal selected_serial
        if choice == 1:
            actions.show_connected_devices()
        elif choice == 2:
            selected_serial = selection.list_and_select_device() or ""
        elif choice == 3:
            actions.show_detailed_devices()
        elif choice == 4:
            selected_serial = _ensure_device_selected(selected_serial)
            if selected_serial:
                actions.list_installed_packages(selected_serial)
        elif choice == 5:
            selected_serial = _ensure_device_selected(selected_serial)
            if selected_serial:
                actions.scan_dangerous_permissions(selected_serial)
        elif choice == 6:
            selected_serial = _ensure_device_selected(selected_serial)
            if selected_serial:
                actions.list_running_processes(selected_serial)
        elif choice == 7:
            actions.show_database_status()
        elif choice == 8:
            actions.analyze_apk_path()
        elif choice == 9:
            selected_serial = _ensure_device_selected(selected_serial)
            if selected_serial:
                actions.analyze_installed_app(selected_serial)
        elif choice == 10:
            actions.sandbox_analyze_apk()
        elif choice == 11:
            selected_serial = _ensure_device_selected(selected_serial)
            if selected_serial:
                actions.explore_installed_app(selected_serial)
        else:
            display.warn(f"Unhandled choice: {choice}")
        raise _RefreshMenu
=======
    if not device_online(serial):
        display.warn(f"Device {serial} is no longer online.")
        return None

    # Accept 0..len(options) and 'q' for quit
    valid = {str(i) for i in range(len(options) + 1)}
    valid.add("q")
>>>>>>> 3c74c029

    while True:
        if not device_online(serial):
            display.warn(f"Device {serial} is no longer online.")
            return None

        print()
        print(
            display.render_menu(
                "Device Menu",
                options,
                exit_label="Back",
                serial=serial,
            )
        )

        choice = display.prompt_choice(valid, message="Select option")
        if choice == "q":
            return "quit"
        if choice == "0":
            return None

        if not device_online(serial):
            display.warn(f"Device {serial} is no longer online.")
            return None

        num = int(choice)
        if num == 1:
            actions.list_installed_packages(serial)
        elif num == 2:
            actions.scan_dangerous_permissions(serial)
        elif num == 3:
            actions.list_running_processes(serial)
        elif num == 4:
            actions.analyze_apk_path()
        elif num == 5:
            actions.analyze_installed_app(serial)
        elif num == 6:
            actions.sandbox_analyze_apk()
        else:  # pragma: no cover - defensive
            display.warn("Invalid choice. Please try again.")


def run_main_menu(*, json_mode: bool = False) -> Optional[Dict[str, Any]]:
    """Launch the interactive main menu."""

    options = [
        "Check for connected devices",
        "List detailed devices",
        "Scan for devices",
        "Connect to a device",
        "Launch Web app",
        "Check Application Status",
        "Database",
        "About Application",
    ]

    if json_mode:
        return {
            "title": "Main Menu",
            "options": [{"key": str(i + 1), "label": opt} for i, opt in enumerate(options)],
            "exit": "Exit",
        }

    # Ensure required directories exist
    config.ensure_dirs()

    # App banner
    display.print_app_banner()

    while True:
        num = core_menu.show_menu("Main Menu", options, exit_label="Exit")
        if num == 0:
            display.good("Exiting App")
            return None

        if num == 1:
            actions.show_connected_devices()
        elif num == 2:
            actions.show_detailed_devices()
        elif num == 3:
            actions.scan_for_devices()
        elif num == 4:
            device = selection.list_and_select_device()
            if device:
                display.print_section("Device Summary")
                display.print_kv(
                    [
                        ("Serial", device.get("serial", "")),
                        ("Model", device.get("model", "")),
                        ("Android", device.get("android_release", "")),
                    ]
                )
                result = run_device_menu(device.get("serial", ""))
                if result == "quit":
                    display.good("Exiting App")
                    return None
        elif num == 5:
            display.info("Web app launch not implemented yet.")
        elif num == 6:
            display.info("Application status check not implemented yet.")
        elif num == 7:
            display.info("Database feature not implemented yet.")
        elif num == 8:
            display.info("About information not implemented yet.")
        else:  # pragma: no cover - defensive
            display.warn("Invalid choice. Please try again.")


__all__ = ["run_main_menu", "run_device_menu"]<|MERGE_RESOLUTION|>--- conflicted
+++ resolved
@@ -23,7 +23,9 @@
     return (proc.stdout or "").strip() == "device"
 
 
-def run_device_menu(serial: str, *, json_mode: bool = False) -> Optional[str | Dict[str, Any]]:
+def run_device_menu(
+    serial: str, *, json_mode: bool = False
+) -> Optional[str | Dict[str, Any]]:
     """Launch the device submenu for a selected device."""
     if not serial:
         display.warn("No device serial provided.")
@@ -32,14 +34,8 @@
     options = [
         "List installed packages",
         "Scan installed apps for dangerous permissions",
-<<<<<<< HEAD
-        "List running processes on selected device",
-        "Database",  # check connectivity and recent analyses
-        "Analyze a local APK for permissions and secrets",
-=======
         "List running processes",
         "Analyze a local APK (static)",
->>>>>>> 3c74c029
         "Pull and analyze an installed app",
         "Sandbox analyze a local APK",
     ]
@@ -52,45 +48,6 @@
             "exit": "Back",
         }
 
-<<<<<<< HEAD
-    def handle_choice(choice: int, label: str) -> None:
-        nonlocal selected_serial
-        if choice == 1:
-            actions.show_connected_devices()
-        elif choice == 2:
-            selected_serial = selection.list_and_select_device() or ""
-        elif choice == 3:
-            actions.show_detailed_devices()
-        elif choice == 4:
-            selected_serial = _ensure_device_selected(selected_serial)
-            if selected_serial:
-                actions.list_installed_packages(selected_serial)
-        elif choice == 5:
-            selected_serial = _ensure_device_selected(selected_serial)
-            if selected_serial:
-                actions.scan_dangerous_permissions(selected_serial)
-        elif choice == 6:
-            selected_serial = _ensure_device_selected(selected_serial)
-            if selected_serial:
-                actions.list_running_processes(selected_serial)
-        elif choice == 7:
-            actions.show_database_status()
-        elif choice == 8:
-            actions.analyze_apk_path()
-        elif choice == 9:
-            selected_serial = _ensure_device_selected(selected_serial)
-            if selected_serial:
-                actions.analyze_installed_app(selected_serial)
-        elif choice == 10:
-            actions.sandbox_analyze_apk()
-        elif choice == 11:
-            selected_serial = _ensure_device_selected(selected_serial)
-            if selected_serial:
-                actions.explore_installed_app(selected_serial)
-        else:
-            display.warn(f"Unhandled choice: {choice}")
-        raise _RefreshMenu
-=======
     if not device_online(serial):
         display.warn(f"Device {serial} is no longer online.")
         return None
@@ -98,7 +55,6 @@
     # Accept 0..len(options) and 'q' for quit
     valid = {str(i) for i in range(len(options) + 1)}
     valid.add("q")
->>>>>>> 3c74c029
 
     while True:
         if not device_online(serial):
