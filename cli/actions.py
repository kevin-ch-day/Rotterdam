--- conflicted
+++ resolved
@@ -13,6 +13,8 @@
 from contextlib import contextmanager
 from typing import Any, Dict, Optional
 import argparse
+
+from sqlalchemy import text
 
 from core import display, menu, renderers, config
 from core.diagnostics import SystemDoctor, BinaryCheck, ModuleCheck
@@ -28,12 +30,7 @@
 from analysis import analyze_apk
 from sandbox import run_analysis as sandbox_analyze, compute_runtime_metrics
 from sandbox import ui_driver
-<<<<<<< HEAD
-from sqlalchemy import text
-from storage.repository import session_scope, DATABASE_URL, ping_db
-=======
-from storage.repository import AnalysisRepository
->>>>>>> 9a815394
+from storage.repository import AnalysisRepository, session_scope, DATABASE_URL, ping_db
 
 # Optional logging integration
 try:
@@ -57,46 +54,6 @@
         yield
 
 
-<<<<<<< HEAD
-def _redact(url: str) -> str:
-    if "://" not in url:
-        return url
-    scheme, rest = url.split("://", 1)
-    if "@" in rest and ":" in rest.split("@", 1)[0]:
-        creds, hostpart = rest.split("@", 1)
-        user = creds.split(":", 1)[0]
-        rest = f"{user}:***@{hostpart}"
-    return f"{scheme}://{rest}"
-
-
-def show_database_status() -> None:
-    display.print_section("Database")
-    print(f"DSN: {_redact(DATABASE_URL)}")
-    ok, ver_or_err, ms = ping_db()
-    if ok:
-        display.good(f"MySQL version: {ver_or_err} ({ms:.1f} ms)")
-    else:
-        display.warn(f"DB check failed in {ms:.1f} ms → {ver_or_err}")
-        return
-
-    try:
-        with session_scope() as s:
-            counts = {}
-            for tbl in [
-                "devices",
-                "packages",
-                "device_packages",
-                "analyses",
-                "analysis_findings",
-                "permissions_snapshots",
-                "permission_items",
-            ]:
-                counts[tbl] = s.execute(text(f"SELECT COUNT(*) FROM {tbl}")).scalar()
-        for k, v in counts.items():
-            print(f"  - {k:24s} {v}")
-    except Exception as e:
-        display.warn(f"Count query failed: {e}")
-=======
 @contextmanager
 def _action_context(
     action: str,
@@ -148,7 +105,6 @@
 
     if doctor.has_issues:
         display.warn("One or more diagnostics failed. Review the flags above.")
->>>>>>> 9a815394
 
 
 def show_connected_devices() -> None:
@@ -349,8 +305,6 @@
 
 def _collect_table_counts(conn, tables: list[str]) -> tuple[list[tuple[str, int | str]], list[str]]:
     """Return (display values, missing tables) for the given table names."""
-    from sqlalchemy import text
-
     counts: list[tuple[str, int | str]] = []
     missing: list[str] = []
     for tbl in tables:
@@ -365,12 +319,11 @@
 
 def _fetch_recent_analyses(conn, limit: int = 10) -> list[list[str | int | None]]:
     """Return the most recent analyses records for display."""
-    from sqlalchemy import text
-
     try:
         res = conn.execute(
             text(
-                "SELECT package, score, status FROM analyses ORDER BY id DESC LIMIT :lim"
+                "SELECT package_name, score, status "
+                "FROM analyses ORDER BY id DESC LIMIT :lim"
             ),
             {"lim": limit},
         )
@@ -379,52 +332,56 @@
         return []
 
 
+def _redact(url: str) -> str:
+    """Hide password in DSN when printing."""
+    if "://" not in url:
+        return url
+    scheme, rest = url.split("://", 1)
+    if "@" in rest and ":" in rest.split("@", 1)[0]:
+        creds, hostpart = rest.split("@", 1)
+        user = creds.split(":", 1)[0]
+        rest = f"{user}:***@{hostpart}"
+    return f"{scheme}://{rest}"
+
+
 def show_database_status() -> None:
-    """Report connectivity and basic statistics for the configured database.
-
-    This helper surfaces connection issues and missing tables early by
-    verifying a trivial query, counting core tables and showing the latest
-    analysis results.
-    """
+    """Report connectivity and basic statistics for the configured database."""
     logger.info("show_database_status")
 
-    from sqlalchemy.engine.url import make_url
-    from sqlalchemy.exc import SQLAlchemyError
-    from storage.engine_compat import create_engine_safe
-
-    url = config.get_database_url()
-    safe_url = make_url(url).render_as_string(hide_password=True)
-
-    display.print_section("Database Status")
-    display.print_kv([("Engine", safe_url)])
+    display.print_section("Database")
+    print(f"DSN: {_redact(DATABASE_URL)}")
+
+    ok, ver_or_err, ms = ping_db()
+    if ok:
+        display.good(f"MySQL version: {ver_or_err} ({ms:.1f} ms)")
+    else:
+        display.warn(f"DB check failed in {ms:.1f} ms → {ver_or_err}")
+        return
 
     try:
-        engine = create_engine_safe(url, future=True)
-    except SQLAlchemyError as exc:  # pragma: no cover - configuration failure
-        logger.exception("failed to create engine")
-        display.fail(f"Failed to initialise database: {exc}")
-        return
-
-    with engine.connect() as conn:
-        # Connectivity check
-        try:
-            conn.execute("SELECT 1")
-            display.good("Connectivity check succeeded")
-        except Exception as exc:  # pragma: no cover - runtime safety
-            logger.exception("connectivity check failed")
-            display.fail(f"Connectivity check failed: {exc}")
-            return
-
-        counts, missing = _collect_table_counts(
-            conn, ["devices", "packages", "analyses"]
-        )
-        display.print_kv(counts)
-        if missing:
-            display.warn(
-                "Missing tables: " + ", ".join(name.title() for name in missing)
-            )
-
-        rows = _fetch_recent_analyses(conn)
+        with session_scope() as s:
+            counts = {}
+            for tbl in [
+                "devices",
+                "packages",
+                "device_packages",
+                "analyses",
+                "analysis_findings",
+                "permissions_snapshots",
+                "permission_items",
+            ]:
+                counts[tbl] = s.execute(text(f"SELECT COUNT(*) FROM {tbl}")).scalar()
+        for k, v in counts.items():
+            print(f"  - {k:24s} {v}")
+    except Exception as e:
+        display.warn(f"Count query failed: {e}")
+
+    # Recent analyses
+    try:
+        with session_scope() as s:
+            rows = _fetch_recent_analyses(s, limit=10)  # type: ignore[arg-type]
+    except Exception:
+        rows = []
 
     display.print_section("Recent Analyses")
     if rows:
