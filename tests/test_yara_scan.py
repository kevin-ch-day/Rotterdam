import pytest
from pathlib import Path

from analysis.yara_scan import compile_rules, scan_directory

<<<<<<< HEAD

try:  # Skip if libyara is missing
    yara = pytest.importorskip("yara")
except OSError:  # pragma: no cover - environment dependent
    pytest.skip("libyara not available", allow_module_level=True)
=======
# The yara Python bindings sometimes fail to load if the underlying
# native library is missing or incompatible with the runtime. Instead
# of erroring during collection, skip the test when yara cannot be
# imported for any reason.
try:  # pragma: no cover - import guarded for test environment
    import yara  # type: ignore
except Exception:  # noqa: BLE001 - broad to catch OSError/AttributeError
    pytest.skip("yara library unavailable", allow_module_level=True)
>>>>>>> 6f6e22c5


def test_scan_directory(tmp_path: Path):
    rules_dir = tmp_path / "rules"
    rules_dir.mkdir()
    (rules_dir / "test.yar").write_text(
        "rule Dummy { strings: $a = \"test\" condition: $a }"
    )
    files_dir = tmp_path / "files"
    files_dir.mkdir()
    (files_dir / "sample.txt").write_text("this is a test")
    rules = compile_rules(rules_dir)
    matches = scan_directory(files_dir, rules=rules)
    assert matches["sample.txt"] == ["Dummy"]<|MERGE_RESOLUTION|>--- conflicted
+++ resolved
@@ -3,33 +3,26 @@
 
 from analysis.yara_scan import compile_rules, scan_directory
 
-<<<<<<< HEAD
-
-try:  # Skip if libyara is missing
-    yara = pytest.importorskip("yara")
-except OSError:  # pragma: no cover - environment dependent
-    pytest.skip("libyara not available", allow_module_level=True)
-=======
-# The yara Python bindings sometimes fail to load if the underlying
-# native library is missing or incompatible with the runtime. Instead
-# of erroring during collection, skip the test when yara cannot be
-# imported for any reason.
-try:  # pragma: no cover - import guarded for test environment
-    import yara  # type: ignore
-except Exception:  # noqa: BLE001 - broad to catch OSError/AttributeError
+# Robustly skip if yara or its native library can't load.
+# Some environments raise OSError/AttributeError instead of ImportError.
+try:  # pragma: no cover - environment-dependent import guard
+    import yara  # type: ignore  # noqa: F401
+except Exception:
     pytest.skip("yara library unavailable", allow_module_level=True)
->>>>>>> 6f6e22c5
 
 
 def test_scan_directory(tmp_path: Path):
     rules_dir = tmp_path / "rules"
     rules_dir.mkdir()
     (rules_dir / "test.yar").write_text(
-        "rule Dummy { strings: $a = \"test\" condition: $a }"
+        'rule Dummy { strings: $a = "test" condition: $a }'
     )
+
     files_dir = tmp_path / "files"
     files_dir.mkdir()
     (files_dir / "sample.txt").write_text("this is a test")
+
     rules = compile_rules(rules_dir)
     matches = scan_directory(files_dir, rules=rules)
+
     assert matches["sample.txt"] == ["Dummy"]