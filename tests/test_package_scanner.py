--- conflicted
+++ resolved
@@ -93,7 +93,9 @@
     assert info[0]["priv"] is False
     assert info[1]["package"] == "com.other"
     assert info[1]["high_value"] is False
-<<<<<<< HEAD
+    assert info[1]["system"] is True
+    assert info[1]["priv"] is True
+    assert info[1]["uid"] == "1000"
 
 
 def test_export_permission_scan_writes_files(tmp_path):
@@ -143,8 +145,3 @@
             "mode": "allow",
         }
     ]
-=======
-    assert info[1]["system"] is True
-    assert info[1]["priv"] is True
-    assert info[1]["uid"] == "1000"
->>>>>>> 07de361b
