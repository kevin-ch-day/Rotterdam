"""Weighted risk scoring model for static and dynamic analysis metrics.

The scoring model uses a configurable set of metric weights.  By default the
weights are tuned for a handful of high‑signal static and dynamic indicators but
callers may override them to experiment with alternate models.  Count‑based
metrics are normalised to the range ``[0, 1]`` using per‑metric caps so that
weights are applied consistently regardless of the raw scale of each metric.
"""

from __future__ import annotations

from typing import Any, Dict

# Default weights for metrics.  These will be normalised to sum to ``1.0``
# inside :func:`calculate_risk_score` so callers can provide partial overrides
# without worrying about the sum of the values.
DEFAULT_WEIGHTS: Dict[str, float] = {
    "permission_density": 0.3,
    "component_exposure": 0.2,
    "permission_invocation_count": 0.2,
    "cleartext_endpoint_count": 0.2,
    "file_write_count": 0.1,
<<<<<<< HEAD
    # Presence of an untrusted or missing signature is a strong indicator that
    # the APK may have been tampered with.  This is represented as a binary
    # metric in the range ``[0, 1]`` where ``1`` denotes an untrusted
    # signature.
    "untrusted_signature": 0.1,
=======
    "malicious_endpoint_count": 0.1,
>>>>>>> d50f8f28
}

# Normalisation caps for count based metrics.  The selected caps are heuristic
# and merely prevent extremely large counts from dominating the score.
DEFAULT_CAPS: Dict[str, float] = {
    "permission_invocation_count": 50,
    "cleartext_endpoint_count": 10,
    "file_write_count": 100,
    "malicious_endpoint_count": 10,
}


def _normalize_count(value: float, cap: float) -> float:
    """Normalize ``value`` to ``[0, 1]`` using ``cap`` as an upper bound."""
    if cap <= 0:
        return 0.0
    return min(value / cap, 1.0)


def calculate_risk_score(
    static_metrics: Dict[str, float] | None = None,
    dynamic_metrics: Dict[str, float] | None = None,
    *,
    weights: Dict[str, float] | None = None,
    caps: Dict[str, float] | None = None,
) -> Dict[str, Any]:
    """Return a risk score and rationale based on analysis metrics.

    Parameters
    ----------
    static_metrics:
        Metrics derived from static analysis such as ``permission_density``
        and ``component_exposure``.
    dynamic_metrics:
        Metrics from dynamic analysis such as permission invocation counts,
        cleartext network endpoints, or file system writes.
    weights:
        Optional weighting overrides.  Values are normalised so the final
        weights sum to ``1.0``.
    caps:
        Optional overrides for the normalisation caps of count based metrics.

    Returns
    -------
    dict
        ``{"score": float, "rationale": str, "breakdown": dict}``
    """

    static_metrics = static_metrics or {}
    dynamic_metrics = dynamic_metrics or {}

    # Merge weights/caps with defaults and normalise weights to sum to 1.0.
    weights = {**DEFAULT_WEIGHTS, **(weights or {})}
    total_weight = sum(weights.values()) or 1.0
    weights = {k: v / total_weight for k, v in weights.items()}
    caps = {**DEFAULT_CAPS, **(caps or {})}

    # Merge metrics for easier lookup.
    all_metrics: Dict[str, float] = {**static_metrics, **dynamic_metrics}

    score = 0.0
    breakdown: Dict[str, float] = {}
    for metric, weight in weights.items():
        value = float(all_metrics.get(metric, 0.0))
        if metric in caps:
            value = _normalize_count(value, caps[metric])
        score += value * weight
        breakdown[metric] = round(value * weight * 100, 2)

    # Generate human readable rationale using heuristic thresholds for the
    # default metrics.  These can be expanded as additional metrics are added.
    pd = float(static_metrics.get("permission_density", 0.0))
    ce = float(static_metrics.get("component_exposure", 0.0))
    perm_inv = float(dynamic_metrics.get("permission_invocation_count", 0.0))
    cleartext = float(dynamic_metrics.get("cleartext_endpoint_count", 0.0))
    file_writes = float(dynamic_metrics.get("file_write_count", 0.0))
<<<<<<< HEAD
    untrusted_sig = float(static_metrics.get("untrusted_signature", 0.0))
=======
    malicious = float(dynamic_metrics.get("malicious_endpoint_count", 0.0))
>>>>>>> d50f8f28

    rationale_parts: list[str] = []
    if pd > 0.5:
        rationale_parts.append("elevated permission density")
    if ce > 0.5:
        rationale_parts.append("many exported components")
    if perm_inv > 10:
        rationale_parts.append("frequent permission use")
    if cleartext > 0:
        rationale_parts.append("cleartext network endpoints detected")
    if file_writes > 0:
        rationale_parts.append("file system writes observed")
<<<<<<< HEAD
    if untrusted_sig > 0:
        rationale_parts.append("signature could not be trusted")
=======
    if malicious > 0:
        rationale_parts.append("connections to known malicious endpoints")
>>>>>>> d50f8f28

    rationale = (
        "; ".join(rationale_parts)
        if rationale_parts
        else "no significant risk factors observed"
    )

    return {
        "score": round(score * 100, 2),
        "rationale": rationale,
        "breakdown": breakdown,
    }<|MERGE_RESOLUTION|>--- conflicted
+++ resolved
@@ -1,38 +1,43 @@
 """Weighted risk scoring model for static and dynamic analysis metrics.
 
-The scoring model uses a configurable set of metric weights.  By default the
-weights are tuned for a handful of high‑signal static and dynamic indicators but
-callers may override them to experiment with alternate models.  Count‑based
-metrics are normalised to the range ``[0, 1]`` using per‑metric caps so that
-weights are applied consistently regardless of the raw scale of each metric.
+The scoring model uses a configurable set of metric weights. By default the
+weights are tuned for a handful of high-signal static and dynamic indicators,
+but callers may override them to experiment with alternate models.
+
+Count-based metrics are normalized to the range [0, 1] using per-metric caps so
+that weights are applied consistently regardless of the raw scale of each
+metric.
+
+Supported metrics (non-exhaustive):
+  Static:
+    - permission_density                (0..1)
+    - component_exposure                (0..1)
+    - untrusted_signature               (0 or 1; 1 = untrusted/missing)
+  Dynamic:
+    - permission_invocation_count       (count; capped)
+    - cleartext_endpoint_count          (count; capped)
+    - file_write_count                  (count; capped)
+    - malicious_endpoint_count          (count; capped)
 """
 
 from __future__ import annotations
 
 from typing import Any, Dict
 
-# Default weights for metrics.  These will be normalised to sum to ``1.0``
-# inside :func:`calculate_risk_score` so callers can provide partial overrides
-# without worrying about the sum of the values.
+# Default weights for metrics. These will be normalized to sum to 1.0
+# inside calculate_risk_score so callers can provide partial overrides.
 DEFAULT_WEIGHTS: Dict[str, float] = {
-    "permission_density": 0.3,
-    "component_exposure": 0.2,
+    "permission_density": 0.25,
+    "component_exposure": 0.15,
     "permission_invocation_count": 0.2,
-    "cleartext_endpoint_count": 0.2,
+    "cleartext_endpoint_count": 0.15,
     "file_write_count": 0.1,
-<<<<<<< HEAD
-    # Presence of an untrusted or missing signature is a strong indicator that
-    # the APK may have been tampered with.  This is represented as a binary
-    # metric in the range ``[0, 1]`` where ``1`` denotes an untrusted
-    # signature.
-    "untrusted_signature": 0.1,
-=======
     "malicious_endpoint_count": 0.1,
->>>>>>> d50f8f28
+    "untrusted_signature": 0.05,
 }
 
-# Normalisation caps for count based metrics.  The selected caps are heuristic
-# and merely prevent extremely large counts from dominating the score.
+# Normalization caps for count-based metrics. These are heuristic and prevent
+# extremely large counts from dominating the score.
 DEFAULT_CAPS: Dict[str, float] = {
     "permission_invocation_count": 50,
     "cleartext_endpoint_count": 10,
@@ -42,8 +47,10 @@
 
 
 def _normalize_count(value: float, cap: float) -> float:
-    """Normalize ``value`` to ``[0, 1]`` using ``cap`` as an upper bound."""
+    """Normalize value to [0, 1] using cap as an upper bound."""
     if cap <= 0:
+        return 0.0
+    if value <= 0:
         return 0.0
     return min(value / cap, 1.0)
 
@@ -60,27 +67,29 @@
     Parameters
     ----------
     static_metrics:
-        Metrics derived from static analysis such as ``permission_density``
-        and ``component_exposure``.
+        Metrics derived from static analysis such as `permission_density`,
+        `component_exposure`, and `untrusted_signature` (0 or 1).
     dynamic_metrics:
         Metrics from dynamic analysis such as permission invocation counts,
-        cleartext network endpoints, or file system writes.
+        cleartext/malicious endpoints, or file system writes.
     weights:
-        Optional weighting overrides.  Values are normalised so the final
-        weights sum to ``1.0``.
+        Optional weighting overrides. Values are normalized so the final
+        weights sum to 1.0.
     caps:
-        Optional overrides for the normalisation caps of count based metrics.
+        Optional overrides for the normalization caps of count-based metrics.
 
     Returns
     -------
     dict
-        ``{"score": float, "rationale": str, "breakdown": dict}``
+        {"score": float, "rationale": str, "breakdown": dict}
+        - score: 0..100 inclusive
+        - rationale: short human-readable explanation
+        - breakdown: per-metric weighted contribution in percentage points
     """
-
     static_metrics = static_metrics or {}
     dynamic_metrics = dynamic_metrics or {}
 
-    # Merge weights/caps with defaults and normalise weights to sum to 1.0.
+    # Merge weights/caps with defaults and normalize weights to sum to 1.0.
     weights = {**DEFAULT_WEIGHTS, **(weights or {})}
     total_weight = sum(weights.values()) or 1.0
     weights = {k: v / total_weight for k, v in weights.items()}
@@ -91,50 +100,47 @@
 
     score = 0.0
     breakdown: Dict[str, float] = {}
+
+    # Compute normalized value for each metric (counts via caps; others assumed 0..1).
     for metric, weight in weights.items():
-        value = float(all_metrics.get(metric, 0.0))
-        if metric in caps:
-            value = _normalize_count(value, caps[metric])
-        score += value * weight
-        breakdown[metric] = round(value * weight * 100, 2)
+        raw = float(all_metrics.get(metric, 0.0))
+        value = _normalize_count(raw, caps[metric]) if metric in caps else max(0.0, min(raw, 1.0))
+        contrib = value * weight
+        score += contrib
+        # Store weighted contribution in percentage points for readability.
+        breakdown[metric] = round(contrib * 100, 2)
 
-    # Generate human readable rationale using heuristic thresholds for the
-    # default metrics.  These can be expanded as additional metrics are added.
+    # Generate human-readable rationale using normalized values where applicable.
     pd = float(static_metrics.get("permission_density", 0.0))
     ce = float(static_metrics.get("component_exposure", 0.0))
-    perm_inv = float(dynamic_metrics.get("permission_invocation_count", 0.0))
-    cleartext = float(dynamic_metrics.get("cleartext_endpoint_count", 0.0))
-    file_writes = float(dynamic_metrics.get("file_write_count", 0.0))
-<<<<<<< HEAD
     untrusted_sig = float(static_metrics.get("untrusted_signature", 0.0))
-=======
-    malicious = float(dynamic_metrics.get("malicious_endpoint_count", 0.0))
->>>>>>> d50f8f28
+
+    perm_inv_norm = _normalize_count(float(dynamic_metrics.get("permission_invocation_count", 0.0)),
+                                     caps.get("permission_invocation_count", 1.0))
+    cleartext_norm = _normalize_count(float(dynamic_metrics.get("cleartext_endpoint_count", 0.0)),
+                                      caps.get("cleartext_endpoint_count", 1.0))
+    file_writes_norm = _normalize_count(float(dynamic_metrics.get("file_write_count", 0.0)),
+                                        caps.get("file_write_count", 1.0))
+    malicious_norm = _normalize_count(float(dynamic_metrics.get("malicious_endpoint_count", 0.0)),
+                                      caps.get("malicious_endpoint_count", 1.0))
 
     rationale_parts: list[str] = []
     if pd > 0.5:
         rationale_parts.append("elevated permission density")
     if ce > 0.5:
         rationale_parts.append("many exported components")
-    if perm_inv > 10:
+    if untrusted_sig >= 1.0:
+        rationale_parts.append("untrusted or missing signature")
+    if perm_inv_norm > 0.5:
         rationale_parts.append("frequent permission use")
-    if cleartext > 0:
+    if cleartext_norm > 0:
         rationale_parts.append("cleartext network endpoints detected")
-    if file_writes > 0:
+    if malicious_norm > 0:
+        rationale_parts.append("connections to known malicious endpoints")
+    if file_writes_norm > 0:
         rationale_parts.append("file system writes observed")
-<<<<<<< HEAD
-    if untrusted_sig > 0:
-        rationale_parts.append("signature could not be trusted")
-=======
-    if malicious > 0:
-        rationale_parts.append("connections to known malicious endpoints")
->>>>>>> d50f8f28
 
-    rationale = (
-        "; ".join(rationale_parts)
-        if rationale_parts
-        else "no significant risk factors observed"
-    )
+    rationale = "; ".join(rationale_parts) if rationale_parts else "no significant risk factors observed"
 
     return {
         "score": round(score * 100, 2),
