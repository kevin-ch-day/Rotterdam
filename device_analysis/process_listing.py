#!/usr/bin/env python3
"""List running processes on a device via ADB."""

from __future__ import annotations

import subprocess
from typing import List, Dict

from .adb_utils import _adb_path, _run_adb
from app_utils.error_utils import log_exception


def parse_ps(output: str) -> List[Dict[str, str]]:
    """Parse `ps` output into dicts with user, pid, and name."""
    processes: List[Dict[str, str]] = []
    for line in (output or "").splitlines():
        line = line.strip()
        if not line:
            continue
        parts = line.split()
        # skip header line starting with USER or PID
        if parts[0].upper() in {"USER", "PID"}:
            continue
        if len(parts) < 2:
            continue
        user = parts[0]
        pid = parts[1]
        name = parts[-1]
        processes.append({"user": user, "pid": pid, "name": name})
    return processes


def list_processes(serial: str) -> List[Dict[str, str]]:
    """Return running processes on the device."""
    adb = _adb_path()
    try:
        proc = _run_adb([adb, "-s", serial, "shell", "ps"], timeout=10)
    except subprocess.CalledProcessError as exc:
<<<<<<< HEAD
        log_exception("Failed to list processes", exc)
        return []
=======
        raise RuntimeError(f"Failed to list processes on device {serial}: {exc}") from exc
>>>>>>> 2fbb9ee1
    return parse_ps(proc.stdout or "")<|MERGE_RESOLUTION|>--- conflicted
+++ resolved
@@ -18,7 +18,7 @@
         if not line:
             continue
         parts = line.split()
-        # skip header line starting with USER or PID
+        # Skip header line starting with USER or PID
         if parts[0].upper() in {"USER", "PID"}:
             continue
         if len(parts) < 2:
@@ -36,10 +36,12 @@
     try:
         proc = _run_adb([adb, "-s", serial, "shell", "ps"], timeout=10)
     except subprocess.CalledProcessError as exc:
-<<<<<<< HEAD
-        log_exception("Failed to list processes", exc)
+        # Improved error logging for clarity
+        log_exception(f"Failed to list processes on device {serial}", exc)
         return []
-=======
-        raise RuntimeError(f"Failed to list processes on device {serial}: {exc}") from exc
->>>>>>> 2fbb9ee1
+    except Exception as exc:
+        # Catch any other exceptions to prevent crash and log the error
+        log_exception(f"Unexpected error when listing processes on device {serial}", exc)
+        return []
+    
     return parse_ps(proc.stdout or "")