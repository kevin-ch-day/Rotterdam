repos:
  - repo: https://github.com/psf/black
    rev: 24.10.0
    hooks:
      - id: black
<<<<<<< HEAD
        language_version: python3.13
=======
        language_version: python3.12
        args: ["--target-version=py312"]
>>>>>>> 1fdb7be3
  - repo: https://github.com/pycqa/isort
    rev: 5.13.2
    hooks:
      - id: isort
<<<<<<< HEAD
        args: ['--profile=black']
        language_version: python3.13
=======
        args: ['--profile=black', '--python-version', '312']
        language_version: python3.12
>>>>>>> 1fdb7be3
  - repo: https://github.com/pre-commit/pre-commit-hooks
    rev: v4.6.0
    hooks:
      - id: trailing-whitespace
        exclude: '\\.md$'
      - id: end-of-file-fixer
        exclude: '\\.md$'<|MERGE_RESOLUTION|>--- conflicted
+++ resolved
@@ -3,23 +3,16 @@
     rev: 24.10.0
     hooks:
       - id: black
-<<<<<<< HEAD
-        language_version: python3.13
-=======
         language_version: python3.12
         args: ["--target-version=py312"]
->>>>>>> 1fdb7be3
+
   - repo: https://github.com/pycqa/isort
     rev: 5.13.2
     hooks:
       - id: isort
-<<<<<<< HEAD
-        args: ['--profile=black']
-        language_version: python3.13
-=======
-        args: ['--profile=black', '--python-version', '312']
+        args: ["--profile=black", "--python-version", "312"]
         language_version: python3.12
->>>>>>> 1fdb7be3
+
   - repo: https://github.com/pre-commit/pre-commit-hooks
     rev: v4.6.0
     hooks:
